--- conflicted
+++ resolved
@@ -1678,10 +1678,6 @@
 	spin_lock_irqsave(&func->ffs->eps_lock, flags);
 	do {
 		struct usb_endpoint_descriptor *ds;
-<<<<<<< HEAD
-		int desc_idx = ffs->gadget->speed == USB_SPEED_HIGH ? 1 : 0;
-		ds = ep->descs[desc_idx];
-=======
 		int desc_idx;
 
 		if (ffs->gadget->speed == USB_SPEED_SUPER)
@@ -1696,7 +1692,6 @@
 			ds = ep->descs[desc_idx];
 		} while (!ds && --desc_idx >= 0);
 
->>>>>>> c9eaa447
 		if (!ds) {
 			ret = -EINVAL;
 			break;
