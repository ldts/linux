--- conflicted
+++ resolved
@@ -987,17 +987,12 @@
 	if (role == CI_ROLE_END)
 		return -EINVAL;
 
-<<<<<<< HEAD
-	if (role == ci->role)
-		return n;
-=======
 	mutex_lock(&ci->mutex);
 
 	if (role == ci->role) {
 		mutex_unlock(&ci->mutex);
 		return n;
 	}
->>>>>>> 0102425a
 
 	pm_runtime_get_sync(dev);
 	disable_irq(ci->irq);
@@ -1267,7 +1262,6 @@
 	INIT_WORK(&ci->power_lost_work, ci_power_lost_work);
 	device_set_wakeup_capable(&pdev->dev, true);
 	dbg_create_files(ci);
-	mutex_init(&ci->mutex);
 
 	return 0;
 
