--- conflicted
+++ resolved
@@ -208,13 +208,9 @@
  * @in_lpm: if the core in low power mode
  * @wakeup_int: if wakeup interrupt occur
  * @rev: The revision number for controller
-<<<<<<< HEAD
  * @power_lost_work: work item when controller power is lost
  * @power_lost_wq: work queue for controller power is lost
- * @mutex: protect code from concorrent running
-=======
  * @mutex: protect code from concorrent running when doing role switch
->>>>>>> 0102425a
  */
 struct ci_hdrc {
 	struct device			*dev;
@@ -267,7 +263,6 @@
 	bool				in_lpm;
 	bool				wakeup_int;
 	enum ci_revision		rev;
-<<<<<<< HEAD
 	struct work_struct		power_lost_work;
 	struct workqueue_struct		*power_lost_wq;
 	/* register save area for suspend&resume */
@@ -282,9 +277,6 @@
 	u32				pm_portsc;
 	u32				pm_usbmode;
 	struct mutex			mutex;
-=======
-	struct mutex                    mutex;
->>>>>>> 0102425a
 };
 
 static inline struct ci_role_driver *ci_role(struct ci_hdrc *ci)
