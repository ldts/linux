--- conflicted
+++ resolved
@@ -480,12 +480,7 @@
 config MICROSEMI_PHY
 	tristate "Microsemi PHYs"
 	depends on MACSEC || MACSEC=n
-<<<<<<< HEAD
-	select CRYPTO_AES
-	select CRYPTO_ECB
-=======
 	select CRYPTO_LIB_AES if MACSEC
->>>>>>> 84569f32
 	help
 	  Currently supports VSC8514, VSC8530, VSC8531, VSC8540 and VSC8541 PHYs
 
