#
# QLogic network device configuration
#

config NET_VENDOR_QLOGIC
	bool "QLogic devices"
	default y
	depends on PCI
	---help---
	  If you have a network (Ethernet) card belonging to this class, say Y.

	  Note that the answer to this question doesn't directly affect the
	  kernel: saying N will just cause the configurator to skip all
	  the questions about QLogic cards. If you say Y, you will be asked for
	  your specific card in the following questions.

if NET_VENDOR_QLOGIC

config QLA3XXX
	tristate "QLogic QLA3XXX Network Driver Support"
	depends on PCI
	---help---
	  This driver supports QLogic ISP3XXX gigabit Ethernet cards.

	  To compile this driver as a module, choose M here: the module
	  will be called qla3xxx.

config QLCNIC
	tristate "QLOGIC QLCNIC 1/10Gb Converged Ethernet NIC Support"
	depends on PCI
	select FW_LOADER
	---help---
	  This driver supports QLogic QLE8240 and QLE8242 Converged Ethernet
	  devices.

config QLCNIC_SRIOV
	bool "QLOGIC QLCNIC 83XX family SR-IOV Support"
	depends on QLCNIC && PCI_IOV
	default y
	---help---
	  This configuration parameter enables Single Root Input Output
	  Virtualization support for QLE83XX Converged Ethernet devices.
	  This allows for virtual function acceleration in virtualized
	  environments.

config QLCNIC_DCB
	bool "QLOGIC QLCNIC 82XX and 83XX family DCB Support"
	depends on QLCNIC && DCB
	default y
	---help---
	  This configuration parameter enables DCB support in QLE83XX
	  and QLE82XX Converged Ethernet devices. This allows for DCB
	  get operations support through rtNetlink interface. Only CEE
	  mode of DCB is supported. PG and PFC values are related only
	  to Tx.

config QLCNIC_HWMON
	bool "QLOGIC QLCNIC 82XX and 83XX family HWMON support"
	depends on QLCNIC && HWMON && !(QLCNIC=y && HWMON=m)
	default y
	---help---
	  This configuration parameter can be used to read the
	  board temperature in Converged Ethernet devices
	  supported by qlcnic.

	  This data is available via the hwmon sysfs interface.

config QLGE
	tristate "QLogic QLGE 10Gb Ethernet Driver Support"
	depends on PCI
	---help---
	  This driver supports QLogic ISP8XXX 10Gb Ethernet cards.

	  To compile this driver as a module, choose M here: the module
	  will be called qlge.

config NETXEN_NIC
	tristate "NetXen Multi port (1/10) Gigabit Ethernet NIC"
	depends on PCI
	select FW_LOADER
	---help---
	  This enables the support for NetXen's Gigabit Ethernet card.

config QED
	tristate "QLogic QED 25/40/100Gb core driver"
	depends on PCI
	select ZLIB_INFLATE
	---help---
	  This enables the support for ...

config QED_LL2
	bool

config QED_SRIOV
	bool "QLogic QED 25/40/100Gb SR-IOV support"
	depends on QED && PCI_IOV
	default y
	---help---
	  This configuration parameter enables Single Root Input Output
	  Virtualization support for QED devices.
	  This allows for virtual function acceleration in virtualized
	  environments.

config QEDE
	tristate "QLogic QED 25/40/100Gb Ethernet NIC"
	depends on QED
	---help---
	  This enables the support for ...

config QED_RDMA
	bool

<<<<<<< HEAD
=======
config QED_ISCSI
	bool

>>>>>>> c470abd4
endif # NET_VENDOR_QLOGIC<|MERGE_RESOLUTION|>--- conflicted
+++ resolved
@@ -110,10 +110,7 @@
 config QED_RDMA
 	bool
 
-<<<<<<< HEAD
-=======
 config QED_ISCSI
 	bool
 
->>>>>>> c470abd4
 endif # NET_VENDOR_QLOGIC