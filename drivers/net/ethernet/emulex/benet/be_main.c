/*
 * Copyright (C) 2005 - 2014 Emulex
 * All rights reserved.
 *
 * This program is free software; you can redistribute it and/or
 * modify it under the terms of the GNU General Public License version 2
 * as published by the Free Software Foundation.  The full GNU General
 * Public License is included in this distribution in the file called COPYING.
 *
 * Contact Information:
 * linux-drivers@emulex.com
 *
 * Emulex
 * 3333 Susan Street
 * Costa Mesa, CA 92626
 */

#include <linux/prefetch.h>
#include <linux/module.h>
#include "be.h"
#include "be_cmds.h"
#include <asm/div64.h>
#include <linux/aer.h>
#include <linux/if_bridge.h>
#include <net/busy_poll.h>
#include <net/vxlan.h>

MODULE_VERSION(DRV_VER);
MODULE_DEVICE_TABLE(pci, be_dev_ids);
MODULE_DESCRIPTION(DRV_DESC " " DRV_VER);
MODULE_AUTHOR("Emulex Corporation");
MODULE_LICENSE("GPL");

static unsigned int num_vfs;
module_param(num_vfs, uint, S_IRUGO);
MODULE_PARM_DESC(num_vfs, "Number of PCI VFs to initialize");

static ushort rx_frag_size = 2048;
module_param(rx_frag_size, ushort, S_IRUGO);
MODULE_PARM_DESC(rx_frag_size, "Size of a fragment that holds rcvd data.");

static const struct pci_device_id be_dev_ids[] = {
	{ PCI_DEVICE(BE_VENDOR_ID, BE_DEVICE_ID1) },
	{ PCI_DEVICE(BE_VENDOR_ID, BE_DEVICE_ID2) },
	{ PCI_DEVICE(BE_VENDOR_ID, OC_DEVICE_ID1) },
	{ PCI_DEVICE(BE_VENDOR_ID, OC_DEVICE_ID2) },
	{ PCI_DEVICE(EMULEX_VENDOR_ID, OC_DEVICE_ID3)},
	{ PCI_DEVICE(EMULEX_VENDOR_ID, OC_DEVICE_ID4)},
	{ PCI_DEVICE(EMULEX_VENDOR_ID, OC_DEVICE_ID5)},
	{ PCI_DEVICE(EMULEX_VENDOR_ID, OC_DEVICE_ID6)},
	{ 0 }
};
MODULE_DEVICE_TABLE(pci, be_dev_ids);
/* UE Status Low CSR */
static const char * const ue_status_low_desc[] = {
	"CEV",
	"CTX",
	"DBUF",
	"ERX",
	"Host",
	"MPU",
	"NDMA",
	"PTC ",
	"RDMA ",
	"RXF ",
	"RXIPS ",
	"RXULP0 ",
	"RXULP1 ",
	"RXULP2 ",
	"TIM ",
	"TPOST ",
	"TPRE ",
	"TXIPS ",
	"TXULP0 ",
	"TXULP1 ",
	"UC ",
	"WDMA ",
	"TXULP2 ",
	"HOST1 ",
	"P0_OB_LINK ",
	"P1_OB_LINK ",
	"HOST_GPIO ",
	"MBOX ",
	"ERX2 ",
	"SPARE ",
	"JTAG ",
	"MPU_INTPEND "
};

/* UE Status High CSR */
static const char * const ue_status_hi_desc[] = {
	"LPCMEMHOST",
	"MGMT_MAC",
	"PCS0ONLINE",
	"MPU_IRAM",
	"PCS1ONLINE",
	"PCTL0",
	"PCTL1",
	"PMEM",
	"RR",
	"TXPB",
	"RXPP",
	"XAUI",
	"TXP",
	"ARM",
	"IPC",
	"HOST2",
	"HOST3",
	"HOST4",
	"HOST5",
	"HOST6",
	"HOST7",
	"ECRC",
	"Poison TLP",
	"NETC",
	"PERIPH",
	"LLTXULP",
	"D2P",
	"RCON",
	"LDMA",
	"LLTXP",
	"LLTXPB",
	"Unknown"
};

static void be_queue_free(struct be_adapter *adapter, struct be_queue_info *q)
{
	struct be_dma_mem *mem = &q->dma_mem;

	if (mem->va) {
		dma_free_coherent(&adapter->pdev->dev, mem->size, mem->va,
				  mem->dma);
		mem->va = NULL;
	}
}

static int be_queue_alloc(struct be_adapter *adapter, struct be_queue_info *q,
			  u16 len, u16 entry_size)
{
	struct be_dma_mem *mem = &q->dma_mem;

	memset(q, 0, sizeof(*q));
	q->len = len;
	q->entry_size = entry_size;
	mem->size = len * entry_size;
	mem->va = dma_zalloc_coherent(&adapter->pdev->dev, mem->size, &mem->dma,
				      GFP_KERNEL);
	if (!mem->va)
		return -ENOMEM;
	return 0;
}

static void be_reg_intr_set(struct be_adapter *adapter, bool enable)
{
	u32 reg, enabled;

	pci_read_config_dword(adapter->pdev, PCICFG_MEMBAR_CTRL_INT_CTRL_OFFSET,
			      &reg);
	enabled = reg & MEMBAR_CTRL_INT_CTRL_HOSTINTR_MASK;

	if (!enabled && enable)
		reg |= MEMBAR_CTRL_INT_CTRL_HOSTINTR_MASK;
	else if (enabled && !enable)
		reg &= ~MEMBAR_CTRL_INT_CTRL_HOSTINTR_MASK;
	else
		return;

	pci_write_config_dword(adapter->pdev,
			       PCICFG_MEMBAR_CTRL_INT_CTRL_OFFSET, reg);
}

static void be_intr_set(struct be_adapter *adapter, bool enable)
{
	int status = 0;

	/* On lancer interrupts can't be controlled via this register */
	if (lancer_chip(adapter))
		return;

	if (adapter->eeh_error)
		return;

	status = be_cmd_intr_set(adapter, enable);
	if (status)
		be_reg_intr_set(adapter, enable);
}

static void be_rxq_notify(struct be_adapter *adapter, u16 qid, u16 posted)
{
	u32 val = 0;

	val |= qid & DB_RQ_RING_ID_MASK;
	val |= posted << DB_RQ_NUM_POSTED_SHIFT;

	wmb();
	iowrite32(val, adapter->db + DB_RQ_OFFSET);
}

static void be_txq_notify(struct be_adapter *adapter, struct be_tx_obj *txo,
			  u16 posted)
{
	u32 val = 0;

	val |= txo->q.id & DB_TXULP_RING_ID_MASK;
	val |= (posted & DB_TXULP_NUM_POSTED_MASK) << DB_TXULP_NUM_POSTED_SHIFT;

	wmb();
	iowrite32(val, adapter->db + txo->db_offset);
}

static void be_eq_notify(struct be_adapter *adapter, u16 qid,
			 bool arm, bool clear_int, u16 num_popped)
{
	u32 val = 0;

	val |= qid & DB_EQ_RING_ID_MASK;
	val |= ((qid & DB_EQ_RING_ID_EXT_MASK) << DB_EQ_RING_ID_EXT_MASK_SHIFT);

	if (adapter->eeh_error)
		return;

	if (arm)
		val |= 1 << DB_EQ_REARM_SHIFT;
	if (clear_int)
		val |= 1 << DB_EQ_CLR_SHIFT;
	val |= 1 << DB_EQ_EVNT_SHIFT;
	val |= num_popped << DB_EQ_NUM_POPPED_SHIFT;
	iowrite32(val, adapter->db + DB_EQ_OFFSET);
}

void be_cq_notify(struct be_adapter *adapter, u16 qid, bool arm, u16 num_popped)
{
	u32 val = 0;

	val |= qid & DB_CQ_RING_ID_MASK;
	val |= ((qid & DB_CQ_RING_ID_EXT_MASK) <<
			DB_CQ_RING_ID_EXT_MASK_SHIFT);

	if (adapter->eeh_error)
		return;

	if (arm)
		val |= 1 << DB_CQ_REARM_SHIFT;
	val |= num_popped << DB_CQ_NUM_POPPED_SHIFT;
	iowrite32(val, adapter->db + DB_CQ_OFFSET);
}

static int be_mac_addr_set(struct net_device *netdev, void *p)
{
	struct be_adapter *adapter = netdev_priv(netdev);
	struct device *dev = &adapter->pdev->dev;
	struct sockaddr *addr = p;
	int status;
	u8 mac[ETH_ALEN];
	u32 old_pmac_id = adapter->pmac_id[0], curr_pmac_id = 0;

	if (!is_valid_ether_addr(addr->sa_data))
		return -EADDRNOTAVAIL;

	/* Proceed further only if, User provided MAC is different
	 * from active MAC
	 */
	if (ether_addr_equal(addr->sa_data, netdev->dev_addr))
		return 0;

	/* The PMAC_ADD cmd may fail if the VF doesn't have FILTMGMT
	 * privilege or if PF did not provision the new MAC address.
	 * On BE3, this cmd will always fail if the VF doesn't have the
	 * FILTMGMT privilege. This failure is OK, only if the PF programmed
	 * the MAC for the VF.
	 */
	status = be_cmd_pmac_add(adapter, (u8 *)addr->sa_data,
				 adapter->if_handle, &adapter->pmac_id[0], 0);
	if (!status) {
		curr_pmac_id = adapter->pmac_id[0];

		/* Delete the old programmed MAC. This call may fail if the
		 * old MAC was already deleted by the PF driver.
		 */
		if (adapter->pmac_id[0] != old_pmac_id)
			be_cmd_pmac_del(adapter, adapter->if_handle,
					old_pmac_id, 0);
	}

	/* Decide if the new MAC is successfully activated only after
	 * querying the FW
	 */
	status = be_cmd_get_active_mac(adapter, curr_pmac_id, mac,
				       adapter->if_handle, true, 0);
	if (status)
		goto err;

	/* The MAC change did not happen, either due to lack of privilege
	 * or PF didn't pre-provision.
	 */
	if (!ether_addr_equal(addr->sa_data, mac)) {
		status = -EPERM;
		goto err;
	}

	memcpy(netdev->dev_addr, addr->sa_data, netdev->addr_len);
	dev_info(dev, "MAC address changed to %pM\n", mac);
	return 0;
err:
	dev_warn(dev, "MAC address change to %pM failed\n", addr->sa_data);
	return status;
}

/* BE2 supports only v0 cmd */
static void *hw_stats_from_cmd(struct be_adapter *adapter)
{
	if (BE2_chip(adapter)) {
		struct be_cmd_resp_get_stats_v0 *cmd = adapter->stats_cmd.va;

		return &cmd->hw_stats;
	} else if (BE3_chip(adapter)) {
		struct be_cmd_resp_get_stats_v1 *cmd = adapter->stats_cmd.va;

		return &cmd->hw_stats;
	} else {
		struct be_cmd_resp_get_stats_v2 *cmd = adapter->stats_cmd.va;

		return &cmd->hw_stats;
	}
}

/* BE2 supports only v0 cmd */
static void *be_erx_stats_from_cmd(struct be_adapter *adapter)
{
	if (BE2_chip(adapter)) {
		struct be_hw_stats_v0 *hw_stats = hw_stats_from_cmd(adapter);

		return &hw_stats->erx;
	} else if (BE3_chip(adapter)) {
		struct be_hw_stats_v1 *hw_stats = hw_stats_from_cmd(adapter);

		return &hw_stats->erx;
	} else {
		struct be_hw_stats_v2 *hw_stats = hw_stats_from_cmd(adapter);

		return &hw_stats->erx;
	}
}

static void populate_be_v0_stats(struct be_adapter *adapter)
{
	struct be_hw_stats_v0 *hw_stats = hw_stats_from_cmd(adapter);
	struct be_pmem_stats *pmem_sts = &hw_stats->pmem;
	struct be_rxf_stats_v0 *rxf_stats = &hw_stats->rxf;
	struct be_port_rxf_stats_v0 *port_stats =
					&rxf_stats->port[adapter->port_num];
	struct be_drv_stats *drvs = &adapter->drv_stats;

	be_dws_le_to_cpu(hw_stats, sizeof(*hw_stats));
	drvs->rx_pause_frames = port_stats->rx_pause_frames;
	drvs->rx_crc_errors = port_stats->rx_crc_errors;
	drvs->rx_control_frames = port_stats->rx_control_frames;
	drvs->rx_in_range_errors = port_stats->rx_in_range_errors;
	drvs->rx_frame_too_long = port_stats->rx_frame_too_long;
	drvs->rx_dropped_runt = port_stats->rx_dropped_runt;
	drvs->rx_ip_checksum_errs = port_stats->rx_ip_checksum_errs;
	drvs->rx_tcp_checksum_errs = port_stats->rx_tcp_checksum_errs;
	drvs->rx_udp_checksum_errs = port_stats->rx_udp_checksum_errs;
	drvs->rxpp_fifo_overflow_drop = port_stats->rx_fifo_overflow;
	drvs->rx_dropped_tcp_length = port_stats->rx_dropped_tcp_length;
	drvs->rx_dropped_too_small = port_stats->rx_dropped_too_small;
	drvs->rx_dropped_too_short = port_stats->rx_dropped_too_short;
	drvs->rx_out_range_errors = port_stats->rx_out_range_errors;
	drvs->rx_input_fifo_overflow_drop = port_stats->rx_input_fifo_overflow;
	drvs->rx_dropped_header_too_small =
		port_stats->rx_dropped_header_too_small;
	drvs->rx_address_filtered =
					port_stats->rx_address_filtered +
					port_stats->rx_vlan_filtered;
	drvs->rx_alignment_symbol_errors =
		port_stats->rx_alignment_symbol_errors;

	drvs->tx_pauseframes = port_stats->tx_pauseframes;
	drvs->tx_controlframes = port_stats->tx_controlframes;

	if (adapter->port_num)
		drvs->jabber_events = rxf_stats->port1_jabber_events;
	else
		drvs->jabber_events = rxf_stats->port0_jabber_events;
	drvs->rx_drops_no_pbuf = rxf_stats->rx_drops_no_pbuf;
	drvs->rx_drops_no_erx_descr = rxf_stats->rx_drops_no_erx_descr;
	drvs->forwarded_packets = rxf_stats->forwarded_packets;
	drvs->rx_drops_mtu = rxf_stats->rx_drops_mtu;
	drvs->rx_drops_no_tpre_descr = rxf_stats->rx_drops_no_tpre_descr;
	drvs->rx_drops_too_many_frags = rxf_stats->rx_drops_too_many_frags;
	adapter->drv_stats.eth_red_drops = pmem_sts->eth_red_drops;
}

static void populate_be_v1_stats(struct be_adapter *adapter)
{
	struct be_hw_stats_v1 *hw_stats = hw_stats_from_cmd(adapter);
	struct be_pmem_stats *pmem_sts = &hw_stats->pmem;
	struct be_rxf_stats_v1 *rxf_stats = &hw_stats->rxf;
	struct be_port_rxf_stats_v1 *port_stats =
					&rxf_stats->port[adapter->port_num];
	struct be_drv_stats *drvs = &adapter->drv_stats;

	be_dws_le_to_cpu(hw_stats, sizeof(*hw_stats));
	drvs->pmem_fifo_overflow_drop = port_stats->pmem_fifo_overflow_drop;
	drvs->rx_priority_pause_frames = port_stats->rx_priority_pause_frames;
	drvs->rx_pause_frames = port_stats->rx_pause_frames;
	drvs->rx_crc_errors = port_stats->rx_crc_errors;
	drvs->rx_control_frames = port_stats->rx_control_frames;
	drvs->rx_in_range_errors = port_stats->rx_in_range_errors;
	drvs->rx_frame_too_long = port_stats->rx_frame_too_long;
	drvs->rx_dropped_runt = port_stats->rx_dropped_runt;
	drvs->rx_ip_checksum_errs = port_stats->rx_ip_checksum_errs;
	drvs->rx_tcp_checksum_errs = port_stats->rx_tcp_checksum_errs;
	drvs->rx_udp_checksum_errs = port_stats->rx_udp_checksum_errs;
	drvs->rx_dropped_tcp_length = port_stats->rx_dropped_tcp_length;
	drvs->rx_dropped_too_small = port_stats->rx_dropped_too_small;
	drvs->rx_dropped_too_short = port_stats->rx_dropped_too_short;
	drvs->rx_out_range_errors = port_stats->rx_out_range_errors;
	drvs->rx_dropped_header_too_small =
		port_stats->rx_dropped_header_too_small;
	drvs->rx_input_fifo_overflow_drop =
		port_stats->rx_input_fifo_overflow_drop;
	drvs->rx_address_filtered = port_stats->rx_address_filtered;
	drvs->rx_alignment_symbol_errors =
		port_stats->rx_alignment_symbol_errors;
	drvs->rxpp_fifo_overflow_drop = port_stats->rxpp_fifo_overflow_drop;
	drvs->tx_pauseframes = port_stats->tx_pauseframes;
	drvs->tx_controlframes = port_stats->tx_controlframes;
	drvs->tx_priority_pauseframes = port_stats->tx_priority_pauseframes;
	drvs->jabber_events = port_stats->jabber_events;
	drvs->rx_drops_no_pbuf = rxf_stats->rx_drops_no_pbuf;
	drvs->rx_drops_no_erx_descr = rxf_stats->rx_drops_no_erx_descr;
	drvs->forwarded_packets = rxf_stats->forwarded_packets;
	drvs->rx_drops_mtu = rxf_stats->rx_drops_mtu;
	drvs->rx_drops_no_tpre_descr = rxf_stats->rx_drops_no_tpre_descr;
	drvs->rx_drops_too_many_frags = rxf_stats->rx_drops_too_many_frags;
	adapter->drv_stats.eth_red_drops = pmem_sts->eth_red_drops;
}

static void populate_be_v2_stats(struct be_adapter *adapter)
{
	struct be_hw_stats_v2 *hw_stats = hw_stats_from_cmd(adapter);
	struct be_pmem_stats *pmem_sts = &hw_stats->pmem;
	struct be_rxf_stats_v2 *rxf_stats = &hw_stats->rxf;
	struct be_port_rxf_stats_v2 *port_stats =
					&rxf_stats->port[adapter->port_num];
	struct be_drv_stats *drvs = &adapter->drv_stats;

	be_dws_le_to_cpu(hw_stats, sizeof(*hw_stats));
	drvs->pmem_fifo_overflow_drop = port_stats->pmem_fifo_overflow_drop;
	drvs->rx_priority_pause_frames = port_stats->rx_priority_pause_frames;
	drvs->rx_pause_frames = port_stats->rx_pause_frames;
	drvs->rx_crc_errors = port_stats->rx_crc_errors;
	drvs->rx_control_frames = port_stats->rx_control_frames;
	drvs->rx_in_range_errors = port_stats->rx_in_range_errors;
	drvs->rx_frame_too_long = port_stats->rx_frame_too_long;
	drvs->rx_dropped_runt = port_stats->rx_dropped_runt;
	drvs->rx_ip_checksum_errs = port_stats->rx_ip_checksum_errs;
	drvs->rx_tcp_checksum_errs = port_stats->rx_tcp_checksum_errs;
	drvs->rx_udp_checksum_errs = port_stats->rx_udp_checksum_errs;
	drvs->rx_dropped_tcp_length = port_stats->rx_dropped_tcp_length;
	drvs->rx_dropped_too_small = port_stats->rx_dropped_too_small;
	drvs->rx_dropped_too_short = port_stats->rx_dropped_too_short;
	drvs->rx_out_range_errors = port_stats->rx_out_range_errors;
	drvs->rx_dropped_header_too_small =
		port_stats->rx_dropped_header_too_small;
	drvs->rx_input_fifo_overflow_drop =
		port_stats->rx_input_fifo_overflow_drop;
	drvs->rx_address_filtered = port_stats->rx_address_filtered;
	drvs->rx_alignment_symbol_errors =
		port_stats->rx_alignment_symbol_errors;
	drvs->rxpp_fifo_overflow_drop = port_stats->rxpp_fifo_overflow_drop;
	drvs->tx_pauseframes = port_stats->tx_pauseframes;
	drvs->tx_controlframes = port_stats->tx_controlframes;
	drvs->tx_priority_pauseframes = port_stats->tx_priority_pauseframes;
	drvs->jabber_events = port_stats->jabber_events;
	drvs->rx_drops_no_pbuf = rxf_stats->rx_drops_no_pbuf;
	drvs->rx_drops_no_erx_descr = rxf_stats->rx_drops_no_erx_descr;
	drvs->forwarded_packets = rxf_stats->forwarded_packets;
	drvs->rx_drops_mtu = rxf_stats->rx_drops_mtu;
	drvs->rx_drops_no_tpre_descr = rxf_stats->rx_drops_no_tpre_descr;
	drvs->rx_drops_too_many_frags = rxf_stats->rx_drops_too_many_frags;
	adapter->drv_stats.eth_red_drops = pmem_sts->eth_red_drops;
	if (be_roce_supported(adapter)) {
		drvs->rx_roce_bytes_lsd = port_stats->roce_bytes_received_lsd;
		drvs->rx_roce_bytes_msd = port_stats->roce_bytes_received_msd;
		drvs->rx_roce_frames = port_stats->roce_frames_received;
		drvs->roce_drops_crc = port_stats->roce_drops_crc;
		drvs->roce_drops_payload_len =
			port_stats->roce_drops_payload_len;
	}
}

static void populate_lancer_stats(struct be_adapter *adapter)
{
	struct be_drv_stats *drvs = &adapter->drv_stats;
	struct lancer_pport_stats *pport_stats = pport_stats_from_cmd(adapter);

	be_dws_le_to_cpu(pport_stats, sizeof(*pport_stats));
	drvs->rx_pause_frames = pport_stats->rx_pause_frames_lo;
	drvs->rx_crc_errors = pport_stats->rx_crc_errors_lo;
	drvs->rx_control_frames = pport_stats->rx_control_frames_lo;
	drvs->rx_in_range_errors = pport_stats->rx_in_range_errors;
	drvs->rx_frame_too_long = pport_stats->rx_frames_too_long_lo;
	drvs->rx_dropped_runt = pport_stats->rx_dropped_runt;
	drvs->rx_ip_checksum_errs = pport_stats->rx_ip_checksum_errors;
	drvs->rx_tcp_checksum_errs = pport_stats->rx_tcp_checksum_errors;
	drvs->rx_udp_checksum_errs = pport_stats->rx_udp_checksum_errors;
	drvs->rx_dropped_tcp_length =
				pport_stats->rx_dropped_invalid_tcp_length;
	drvs->rx_dropped_too_small = pport_stats->rx_dropped_too_small;
	drvs->rx_dropped_too_short = pport_stats->rx_dropped_too_short;
	drvs->rx_out_range_errors = pport_stats->rx_out_of_range_errors;
	drvs->rx_dropped_header_too_small =
				pport_stats->rx_dropped_header_too_small;
	drvs->rx_input_fifo_overflow_drop = pport_stats->rx_fifo_overflow;
	drvs->rx_address_filtered =
					pport_stats->rx_address_filtered +
					pport_stats->rx_vlan_filtered;
	drvs->rx_alignment_symbol_errors = pport_stats->rx_symbol_errors_lo;
	drvs->rxpp_fifo_overflow_drop = pport_stats->rx_fifo_overflow;
	drvs->tx_pauseframes = pport_stats->tx_pause_frames_lo;
	drvs->tx_controlframes = pport_stats->tx_control_frames_lo;
	drvs->jabber_events = pport_stats->rx_jabbers;
	drvs->forwarded_packets = pport_stats->num_forwards_lo;
	drvs->rx_drops_mtu = pport_stats->rx_drops_mtu_lo;
	drvs->rx_drops_too_many_frags =
				pport_stats->rx_drops_too_many_frags_lo;
}

static void accumulate_16bit_val(u32 *acc, u16 val)
{
#define lo(x)			(x & 0xFFFF)
#define hi(x)			(x & 0xFFFF0000)
	bool wrapped = val < lo(*acc);
	u32 newacc = hi(*acc) + val;

	if (wrapped)
		newacc += 65536;
	ACCESS_ONCE(*acc) = newacc;
}

static void populate_erx_stats(struct be_adapter *adapter,
			       struct be_rx_obj *rxo, u32 erx_stat)
{
	if (!BEx_chip(adapter))
		rx_stats(rxo)->rx_drops_no_frags = erx_stat;
	else
		/* below erx HW counter can actually wrap around after
		 * 65535. Driver accumulates a 32-bit value
		 */
		accumulate_16bit_val(&rx_stats(rxo)->rx_drops_no_frags,
				     (u16)erx_stat);
}

void be_parse_stats(struct be_adapter *adapter)
{
	struct be_erx_stats_v2 *erx = be_erx_stats_from_cmd(adapter);
	struct be_rx_obj *rxo;
	int i;
	u32 erx_stat;

	if (lancer_chip(adapter)) {
		populate_lancer_stats(adapter);
	} else {
		if (BE2_chip(adapter))
			populate_be_v0_stats(adapter);
		else if (BE3_chip(adapter))
			/* for BE3 */
			populate_be_v1_stats(adapter);
		else
			populate_be_v2_stats(adapter);

		/* erx_v2 is longer than v0, v1. use v2 for v0, v1 access */
		for_all_rx_queues(adapter, rxo, i) {
			erx_stat = erx->rx_drops_no_fragments[rxo->q.id];
			populate_erx_stats(adapter, rxo, erx_stat);
		}
	}
}

static struct rtnl_link_stats64 *be_get_stats64(struct net_device *netdev,
						struct rtnl_link_stats64 *stats)
{
	struct be_adapter *adapter = netdev_priv(netdev);
	struct be_drv_stats *drvs = &adapter->drv_stats;
	struct be_rx_obj *rxo;
	struct be_tx_obj *txo;
	u64 pkts, bytes;
	unsigned int start;
	int i;

	for_all_rx_queues(adapter, rxo, i) {
		const struct be_rx_stats *rx_stats = rx_stats(rxo);

		do {
			start = u64_stats_fetch_begin_irq(&rx_stats->sync);
			pkts = rx_stats(rxo)->rx_pkts;
			bytes = rx_stats(rxo)->rx_bytes;
		} while (u64_stats_fetch_retry_irq(&rx_stats->sync, start));
		stats->rx_packets += pkts;
		stats->rx_bytes += bytes;
		stats->multicast += rx_stats(rxo)->rx_mcast_pkts;
		stats->rx_dropped += rx_stats(rxo)->rx_drops_no_skbs +
					rx_stats(rxo)->rx_drops_no_frags;
	}

	for_all_tx_queues(adapter, txo, i) {
		const struct be_tx_stats *tx_stats = tx_stats(txo);

		do {
			start = u64_stats_fetch_begin_irq(&tx_stats->sync);
			pkts = tx_stats(txo)->tx_pkts;
			bytes = tx_stats(txo)->tx_bytes;
		} while (u64_stats_fetch_retry_irq(&tx_stats->sync, start));
		stats->tx_packets += pkts;
		stats->tx_bytes += bytes;
	}

	/* bad pkts received */
	stats->rx_errors = drvs->rx_crc_errors +
		drvs->rx_alignment_symbol_errors +
		drvs->rx_in_range_errors +
		drvs->rx_out_range_errors +
		drvs->rx_frame_too_long +
		drvs->rx_dropped_too_small +
		drvs->rx_dropped_too_short +
		drvs->rx_dropped_header_too_small +
		drvs->rx_dropped_tcp_length +
		drvs->rx_dropped_runt;

	/* detailed rx errors */
	stats->rx_length_errors = drvs->rx_in_range_errors +
		drvs->rx_out_range_errors +
		drvs->rx_frame_too_long;

	stats->rx_crc_errors = drvs->rx_crc_errors;

	/* frame alignment errors */
	stats->rx_frame_errors = drvs->rx_alignment_symbol_errors;

	/* receiver fifo overrun */
	/* drops_no_pbuf is no per i/f, it's per BE card */
	stats->rx_fifo_errors = drvs->rxpp_fifo_overflow_drop +
				drvs->rx_input_fifo_overflow_drop +
				drvs->rx_drops_no_pbuf;
	return stats;
}

void be_link_status_update(struct be_adapter *adapter, u8 link_status)
{
	struct net_device *netdev = adapter->netdev;

	if (!(adapter->flags & BE_FLAGS_LINK_STATUS_INIT)) {
		netif_carrier_off(netdev);
		adapter->flags |= BE_FLAGS_LINK_STATUS_INIT;
	}

	if (link_status)
		netif_carrier_on(netdev);
	else
		netif_carrier_off(netdev);
}

static void be_tx_stats_update(struct be_tx_obj *txo, struct sk_buff *skb)
{
	struct be_tx_stats *stats = tx_stats(txo);

	u64_stats_update_begin(&stats->sync);
	stats->tx_reqs++;
	stats->tx_bytes += skb->len;
	stats->tx_pkts += (skb_shinfo(skb)->gso_segs ? : 1);
	u64_stats_update_end(&stats->sync);
}

/* Returns number of WRBs needed for the skb */
static u32 skb_wrb_cnt(struct sk_buff *skb)
{
	/* +1 for the header wrb */
	return 1 + (skb_headlen(skb) ? 1 : 0) + skb_shinfo(skb)->nr_frags;
}

static inline void wrb_fill(struct be_eth_wrb *wrb, u64 addr, int len)
{
	wrb->frag_pa_hi = upper_32_bits(addr);
	wrb->frag_pa_lo = addr & 0xFFFFFFFF;
	wrb->frag_len = len & ETH_WRB_FRAG_LEN_MASK;
	wrb->rsvd0 = 0;
}

static inline u16 be_get_tx_vlan_tag(struct be_adapter *adapter,
				     struct sk_buff *skb)
{
	u8 vlan_prio;
	u16 vlan_tag;

	vlan_tag = skb_vlan_tag_get(skb);
	vlan_prio = (vlan_tag & VLAN_PRIO_MASK) >> VLAN_PRIO_SHIFT;
	/* If vlan priority provided by OS is NOT in available bmap */
	if (!(adapter->vlan_prio_bmap & (1 << vlan_prio)))
		vlan_tag = (vlan_tag & ~VLAN_PRIO_MASK) |
				adapter->recommended_prio;

	return vlan_tag;
}

/* Used only for IP tunnel packets */
static u16 skb_inner_ip_proto(struct sk_buff *skb)
{
	return (inner_ip_hdr(skb)->version == 4) ?
		inner_ip_hdr(skb)->protocol : inner_ipv6_hdr(skb)->nexthdr;
}

static u16 skb_ip_proto(struct sk_buff *skb)
{
	return (ip_hdr(skb)->version == 4) ?
		ip_hdr(skb)->protocol : ipv6_hdr(skb)->nexthdr;
}

static void wrb_fill_hdr(struct be_adapter *adapter, struct be_eth_hdr_wrb *hdr,
			 struct sk_buff *skb, u32 wrb_cnt, u32 len,
			 bool skip_hw_vlan)
{
	u16 vlan_tag, proto;

	memset(hdr, 0, sizeof(*hdr));

	SET_TX_WRB_HDR_BITS(crc, hdr, 1);

	if (skb_is_gso(skb)) {
		SET_TX_WRB_HDR_BITS(lso, hdr, 1);
		SET_TX_WRB_HDR_BITS(lso_mss, hdr, skb_shinfo(skb)->gso_size);
		if (skb_is_gso_v6(skb) && !lancer_chip(adapter))
			SET_TX_WRB_HDR_BITS(lso6, hdr, 1);
	} else if (skb->ip_summed == CHECKSUM_PARTIAL) {
		if (skb->encapsulation) {
			SET_TX_WRB_HDR_BITS(ipcs, hdr, 1);
			proto = skb_inner_ip_proto(skb);
		} else {
			proto = skb_ip_proto(skb);
		}
		if (proto == IPPROTO_TCP)
			SET_TX_WRB_HDR_BITS(tcpcs, hdr, 1);
		else if (proto == IPPROTO_UDP)
			SET_TX_WRB_HDR_BITS(udpcs, hdr, 1);
	}

	if (skb_vlan_tag_present(skb)) {
		SET_TX_WRB_HDR_BITS(vlan, hdr, 1);
		vlan_tag = be_get_tx_vlan_tag(adapter, skb);
		SET_TX_WRB_HDR_BITS(vlan_tag, hdr, vlan_tag);
	}

	SET_TX_WRB_HDR_BITS(num_wrb, hdr, wrb_cnt);
	SET_TX_WRB_HDR_BITS(len, hdr, len);

	/* Hack to skip HW VLAN tagging needs evt = 1, compl = 0
	 * When this hack is not needed, the evt bit is set while ringing DB
	 */
	if (skip_hw_vlan)
		SET_TX_WRB_HDR_BITS(event, hdr, 1);
}

static void unmap_tx_frag(struct device *dev, struct be_eth_wrb *wrb,
			  bool unmap_single)
{
	dma_addr_t dma;

	be_dws_le_to_cpu(wrb, sizeof(*wrb));

	dma = (u64)wrb->frag_pa_hi << 32 | (u64)wrb->frag_pa_lo;
	if (wrb->frag_len) {
		if (unmap_single)
			dma_unmap_single(dev, dma, wrb->frag_len,
					 DMA_TO_DEVICE);
		else
			dma_unmap_page(dev, dma, wrb->frag_len, DMA_TO_DEVICE);
	}
}

/* Returns the number of WRBs used up by the skb */
static u32 be_xmit_enqueue(struct be_adapter *adapter, struct be_tx_obj *txo,
			   struct sk_buff *skb, bool skip_hw_vlan)
{
	u32 i, copied = 0, wrb_cnt = skb_wrb_cnt(skb);
	struct device *dev = &adapter->pdev->dev;
	struct be_queue_info *txq = &txo->q;
	struct be_eth_hdr_wrb *hdr;
	bool map_single = false;
	struct be_eth_wrb *wrb;
	dma_addr_t busaddr;
	u16 head = txq->head;

	hdr = queue_head_node(txq);
	wrb_fill_hdr(adapter, hdr, skb, wrb_cnt, skb->len, skip_hw_vlan);
	be_dws_cpu_to_le(hdr, sizeof(*hdr));

	queue_head_inc(txq);

	if (skb->len > skb->data_len) {
		int len = skb_headlen(skb);

		busaddr = dma_map_single(dev, skb->data, len, DMA_TO_DEVICE);
		if (dma_mapping_error(dev, busaddr))
			goto dma_err;
		map_single = true;
		wrb = queue_head_node(txq);
		wrb_fill(wrb, busaddr, len);
		be_dws_cpu_to_le(wrb, sizeof(*wrb));
		queue_head_inc(txq);
		copied += len;
	}

	for (i = 0; i < skb_shinfo(skb)->nr_frags; i++) {
		const struct skb_frag_struct *frag = &skb_shinfo(skb)->frags[i];

		busaddr = skb_frag_dma_map(dev, frag, 0,
					   skb_frag_size(frag), DMA_TO_DEVICE);
		if (dma_mapping_error(dev, busaddr))
			goto dma_err;
		wrb = queue_head_node(txq);
		wrb_fill(wrb, busaddr, skb_frag_size(frag));
		be_dws_cpu_to_le(wrb, sizeof(*wrb));
		queue_head_inc(txq);
		copied += skb_frag_size(frag);
	}

	BUG_ON(txo->sent_skb_list[head]);
	txo->sent_skb_list[head] = skb;
	txo->last_req_hdr = head;
	atomic_add(wrb_cnt, &txq->used);
	txo->last_req_wrb_cnt = wrb_cnt;
	txo->pend_wrb_cnt += wrb_cnt;

	be_tx_stats_update(txo, skb);
	return wrb_cnt;

dma_err:
	/* Bring the queue back to the state it was in before this
	 * routine was invoked.
	 */
	txq->head = head;
	/* skip the first wrb (hdr); it's not mapped */
	queue_head_inc(txq);
	while (copied) {
		wrb = queue_head_node(txq);
		unmap_tx_frag(dev, wrb, map_single);
		map_single = false;
		copied -= wrb->frag_len;
		adapter->drv_stats.dma_map_errors++;
		queue_head_inc(txq);
	}
	txq->head = head;
	return 0;
}

static struct sk_buff *be_insert_vlan_in_pkt(struct be_adapter *adapter,
					     struct sk_buff *skb,
					     bool *skip_hw_vlan)
{
	u16 vlan_tag = 0;

	skb = skb_share_check(skb, GFP_ATOMIC);
	if (unlikely(!skb))
		return skb;

	if (skb_vlan_tag_present(skb))
		vlan_tag = be_get_tx_vlan_tag(adapter, skb);

	if (qnq_async_evt_rcvd(adapter) && adapter->pvid) {
		if (!vlan_tag)
			vlan_tag = adapter->pvid;
		/* f/w workaround to set skip_hw_vlan = 1, informs the F/W to
		 * skip VLAN insertion
		 */
		if (skip_hw_vlan)
			*skip_hw_vlan = true;
	}

	if (vlan_tag) {
		skb = vlan_insert_tag_set_proto(skb, htons(ETH_P_8021Q),
						vlan_tag);
		if (unlikely(!skb))
			return skb;
		skb->vlan_tci = 0;
	}

	/* Insert the outer VLAN, if any */
	if (adapter->qnq_vid) {
		vlan_tag = adapter->qnq_vid;
		skb = vlan_insert_tag_set_proto(skb, htons(ETH_P_8021Q),
						vlan_tag);
		if (unlikely(!skb))
			return skb;
		if (skip_hw_vlan)
			*skip_hw_vlan = true;
	}

	return skb;
}

static bool be_ipv6_exthdr_check(struct sk_buff *skb)
{
	struct ethhdr *eh = (struct ethhdr *)skb->data;
	u16 offset = ETH_HLEN;

	if (eh->h_proto == htons(ETH_P_IPV6)) {
		struct ipv6hdr *ip6h = (struct ipv6hdr *)(skb->data + offset);

		offset += sizeof(struct ipv6hdr);
		if (ip6h->nexthdr != NEXTHDR_TCP &&
		    ip6h->nexthdr != NEXTHDR_UDP) {
			struct ipv6_opt_hdr *ehdr =
				(struct ipv6_opt_hdr *)(skb->data + offset);

			/* offending pkt: 2nd byte following IPv6 hdr is 0xff */
			if (ehdr->hdrlen == 0xff)
				return true;
		}
	}
	return false;
}

static int be_vlan_tag_tx_chk(struct be_adapter *adapter, struct sk_buff *skb)
{
	return skb_vlan_tag_present(skb) || adapter->pvid || adapter->qnq_vid;
}

static int be_ipv6_tx_stall_chk(struct be_adapter *adapter, struct sk_buff *skb)
{
	return BE3_chip(adapter) && be_ipv6_exthdr_check(skb);
}

static struct sk_buff *be_lancer_xmit_workarounds(struct be_adapter *adapter,
						  struct sk_buff *skb,
						  bool *skip_hw_vlan)
{
	struct vlan_ethhdr *veh = (struct vlan_ethhdr *)skb->data;
	unsigned int eth_hdr_len;
	struct iphdr *ip;

	/* For padded packets, BE HW modifies tot_len field in IP header
	 * incorrecly when VLAN tag is inserted by HW.
	 * For padded packets, Lancer computes incorrect checksum.
	 */
	eth_hdr_len = ntohs(skb->protocol) == ETH_P_8021Q ?
						VLAN_ETH_HLEN : ETH_HLEN;
	if (skb->len <= 60 &&
	    (lancer_chip(adapter) || skb_vlan_tag_present(skb)) &&
	    is_ipv4_pkt(skb)) {
		ip = (struct iphdr *)ip_hdr(skb);
		pskb_trim(skb, eth_hdr_len + ntohs(ip->tot_len));
	}

	/* If vlan tag is already inlined in the packet, skip HW VLAN
	 * tagging in pvid-tagging mode
	 */
	if (be_pvid_tagging_enabled(adapter) &&
	    veh->h_vlan_proto == htons(ETH_P_8021Q))
		*skip_hw_vlan = true;

	/* HW has a bug wherein it will calculate CSUM for VLAN
	 * pkts even though it is disabled.
	 * Manually insert VLAN in pkt.
	 */
	if (skb->ip_summed != CHECKSUM_PARTIAL &&
	    skb_vlan_tag_present(skb)) {
		skb = be_insert_vlan_in_pkt(adapter, skb, skip_hw_vlan);
		if (unlikely(!skb))
			goto err;
	}

	/* HW may lockup when VLAN HW tagging is requested on
	 * certain ipv6 packets. Drop such pkts if the HW workaround to
	 * skip HW tagging is not enabled by FW.
	 */
	if (unlikely(be_ipv6_tx_stall_chk(adapter, skb) &&
		     (adapter->pvid || adapter->qnq_vid) &&
		     !qnq_async_evt_rcvd(adapter)))
		goto tx_drop;

	/* Manual VLAN tag insertion to prevent:
	 * ASIC lockup when the ASIC inserts VLAN tag into
	 * certain ipv6 packets. Insert VLAN tags in driver,
	 * and set event, completion, vlan bits accordingly
	 * in the Tx WRB.
	 */
	if (be_ipv6_tx_stall_chk(adapter, skb) &&
	    be_vlan_tag_tx_chk(adapter, skb)) {
		skb = be_insert_vlan_in_pkt(adapter, skb, skip_hw_vlan);
		if (unlikely(!skb))
			goto err;
	}

	return skb;
tx_drop:
	dev_kfree_skb_any(skb);
err:
	return NULL;
}

static struct sk_buff *be_xmit_workarounds(struct be_adapter *adapter,
					   struct sk_buff *skb,
					   bool *skip_hw_vlan)
{
	/* Lancer, SH-R ASICs have a bug wherein Packets that are 32 bytes or
	 * less may cause a transmit stall on that port. So the work-around is
	 * to pad short packets (<= 32 bytes) to a 36-byte length.
	 */
	if (unlikely(!BEx_chip(adapter) && skb->len <= 32)) {
		if (skb_put_padto(skb, 36))
			return NULL;
	}

	if (BEx_chip(adapter) || lancer_chip(adapter)) {
		skb = be_lancer_xmit_workarounds(adapter, skb, skip_hw_vlan);
		if (!skb)
			return NULL;
	}

	return skb;
}

static void be_xmit_flush(struct be_adapter *adapter, struct be_tx_obj *txo)
{
	struct be_queue_info *txq = &txo->q;
	struct be_eth_hdr_wrb *hdr = queue_index_node(txq, txo->last_req_hdr);

	/* Mark the last request eventable if it hasn't been marked already */
	if (!(hdr->dw[2] & cpu_to_le32(TX_HDR_WRB_EVT)))
		hdr->dw[2] |= cpu_to_le32(TX_HDR_WRB_EVT | TX_HDR_WRB_COMPL);

	/* compose a dummy wrb if there are odd set of wrbs to notify */
	if (!lancer_chip(adapter) && (txo->pend_wrb_cnt & 1)) {
		wrb_fill(queue_head_node(txq), 0, 0);
		queue_head_inc(txq);
		atomic_inc(&txq->used);
		txo->pend_wrb_cnt++;
		hdr->dw[2] &= ~cpu_to_le32(TX_HDR_WRB_NUM_MASK <<
					   TX_HDR_WRB_NUM_SHIFT);
		hdr->dw[2] |= cpu_to_le32((txo->last_req_wrb_cnt + 1) <<
					  TX_HDR_WRB_NUM_SHIFT);
	}
	be_txq_notify(adapter, txo, txo->pend_wrb_cnt);
	txo->pend_wrb_cnt = 0;
}

static netdev_tx_t be_xmit(struct sk_buff *skb, struct net_device *netdev)
{
	bool skip_hw_vlan = false, flush = !skb->xmit_more;
	struct be_adapter *adapter = netdev_priv(netdev);
	u16 q_idx = skb_get_queue_mapping(skb);
	struct be_tx_obj *txo = &adapter->tx_obj[q_idx];
	struct be_queue_info *txq = &txo->q;
	u16 wrb_cnt;

	skb = be_xmit_workarounds(adapter, skb, &skip_hw_vlan);
	if (unlikely(!skb))
		goto drop;

	wrb_cnt = be_xmit_enqueue(adapter, txo, skb, skip_hw_vlan);
	if (unlikely(!wrb_cnt)) {
		dev_kfree_skb_any(skb);
		goto drop;
	}

	if ((atomic_read(&txq->used) + BE_MAX_TX_FRAG_COUNT) >= txq->len) {
		netif_stop_subqueue(netdev, q_idx);
		tx_stats(txo)->tx_stops++;
	}

	if (flush || __netif_subqueue_stopped(netdev, q_idx))
		be_xmit_flush(adapter, txo);

	return NETDEV_TX_OK;
drop:
	tx_stats(txo)->tx_drv_drops++;
	/* Flush the already enqueued tx requests */
	if (flush && txo->pend_wrb_cnt)
		be_xmit_flush(adapter, txo);

	return NETDEV_TX_OK;
}

static int be_change_mtu(struct net_device *netdev, int new_mtu)
{
	struct be_adapter *adapter = netdev_priv(netdev);
	struct device *dev = &adapter->pdev->dev;

	if (new_mtu < BE_MIN_MTU || new_mtu > BE_MAX_MTU) {
		dev_info(dev, "MTU must be between %d and %d bytes\n",
			 BE_MIN_MTU, BE_MAX_MTU);
		return -EINVAL;
	}

	dev_info(dev, "MTU changed from %d to %d bytes\n",
		 netdev->mtu, new_mtu);
	netdev->mtu = new_mtu;
	return 0;
}

/*
 * A max of 64 (BE_NUM_VLANS_SUPPORTED) vlans can be configured in BE.
 * If the user configures more, place BE in vlan promiscuous mode.
 */
static int be_vid_config(struct be_adapter *adapter)
{
	struct device *dev = &adapter->pdev->dev;
	u16 vids[BE_NUM_VLANS_SUPPORTED];
	u16 num = 0, i = 0;
	int status = 0;

	/* No need to further configure vids if in promiscuous mode */
	if (adapter->promiscuous)
		return 0;

	if (adapter->vlans_added > be_max_vlans(adapter))
		goto set_vlan_promisc;

	/* Construct VLAN Table to give to HW */
	for_each_set_bit(i, adapter->vids, VLAN_N_VID)
		vids[num++] = cpu_to_le16(i);

	status = be_cmd_vlan_config(adapter, adapter->if_handle, vids, num);
	if (status) {
		/* Set to VLAN promisc mode as setting VLAN filter failed */
		if (addl_status(status) ==
				MCC_ADDL_STATUS_INSUFFICIENT_RESOURCES)
			goto set_vlan_promisc;
		dev_err(dev, "Setting HW VLAN filtering failed\n");
	} else {
		if (adapter->flags & BE_FLAGS_VLAN_PROMISC) {
			/* hw VLAN filtering re-enabled. */
			status = be_cmd_rx_filter(adapter,
						  BE_FLAGS_VLAN_PROMISC, OFF);
			if (!status) {
				dev_info(dev,
					 "Disabling VLAN Promiscuous mode\n");
				adapter->flags &= ~BE_FLAGS_VLAN_PROMISC;
			}
		}
	}

	return status;

set_vlan_promisc:
	if (adapter->flags & BE_FLAGS_VLAN_PROMISC)
		return 0;

	status = be_cmd_rx_filter(adapter, BE_FLAGS_VLAN_PROMISC, ON);
	if (!status) {
		dev_info(dev, "Enable VLAN Promiscuous mode\n");
		adapter->flags |= BE_FLAGS_VLAN_PROMISC;
	} else
		dev_err(dev, "Failed to enable VLAN Promiscuous mode\n");
	return status;
}

static int be_vlan_add_vid(struct net_device *netdev, __be16 proto, u16 vid)
{
	struct be_adapter *adapter = netdev_priv(netdev);
	int status = 0;

	/* Packets with VID 0 are always received by Lancer by default */
	if (lancer_chip(adapter) && vid == 0)
		return status;

	if (test_bit(vid, adapter->vids))
		return status;

	set_bit(vid, adapter->vids);
	adapter->vlans_added++;

	status = be_vid_config(adapter);
	if (status) {
		adapter->vlans_added--;
		clear_bit(vid, adapter->vids);
	}

	return status;
}

static int be_vlan_rem_vid(struct net_device *netdev, __be16 proto, u16 vid)
{
	struct be_adapter *adapter = netdev_priv(netdev);

	/* Packets with VID 0 are always received by Lancer by default */
	if (lancer_chip(adapter) && vid == 0)
		return 0;

	clear_bit(vid, adapter->vids);
	adapter->vlans_added--;

	return be_vid_config(adapter);
}

static void be_clear_promisc(struct be_adapter *adapter)
{
	adapter->promiscuous = false;
	adapter->flags &= ~(BE_FLAGS_VLAN_PROMISC | BE_FLAGS_MCAST_PROMISC);

	be_cmd_rx_filter(adapter, IFF_PROMISC, OFF);
}

static void be_set_rx_mode(struct net_device *netdev)
{
	struct be_adapter *adapter = netdev_priv(netdev);
	int status;

	if (netdev->flags & IFF_PROMISC) {
		be_cmd_rx_filter(adapter, IFF_PROMISC, ON);
		adapter->promiscuous = true;
		goto done;
	}

	/* BE was previously in promiscuous mode; disable it */
	if (adapter->promiscuous) {
		be_clear_promisc(adapter);
		if (adapter->vlans_added)
			be_vid_config(adapter);
	}

	/* Enable multicast promisc if num configured exceeds what we support */
	if (netdev->flags & IFF_ALLMULTI ||
	    netdev_mc_count(netdev) > be_max_mc(adapter))
		goto set_mcast_promisc;

	if (netdev_uc_count(netdev) != adapter->uc_macs) {
		struct netdev_hw_addr *ha;
		int i = 1; /* First slot is claimed by the Primary MAC */

		for (; adapter->uc_macs > 0; adapter->uc_macs--, i++) {
			be_cmd_pmac_del(adapter, adapter->if_handle,
					adapter->pmac_id[i], 0);
		}

		if (netdev_uc_count(netdev) > be_max_uc(adapter)) {
			be_cmd_rx_filter(adapter, IFF_PROMISC, ON);
			adapter->promiscuous = true;
			goto done;
		}

		netdev_for_each_uc_addr(ha, adapter->netdev) {
			adapter->uc_macs++; /* First slot is for Primary MAC */
			be_cmd_pmac_add(adapter, (u8 *)ha->addr,
					adapter->if_handle,
					&adapter->pmac_id[adapter->uc_macs], 0);
		}
	}

	status = be_cmd_rx_filter(adapter, IFF_MULTICAST, ON);
	if (!status) {
		if (adapter->flags & BE_FLAGS_MCAST_PROMISC)
			adapter->flags &= ~BE_FLAGS_MCAST_PROMISC;
		goto done;
	}

set_mcast_promisc:
	if (adapter->flags & BE_FLAGS_MCAST_PROMISC)
		return;

	/* Set to MCAST promisc mode if setting MULTICAST address fails
	 * or if num configured exceeds what we support
	 */
	status = be_cmd_rx_filter(adapter, IFF_ALLMULTI, ON);
	if (!status)
		adapter->flags |= BE_FLAGS_MCAST_PROMISC;
done:
	return;
}

static int be_set_vf_mac(struct net_device *netdev, int vf, u8 *mac)
{
	struct be_adapter *adapter = netdev_priv(netdev);
	struct be_vf_cfg *vf_cfg = &adapter->vf_cfg[vf];
	int status;

	if (!sriov_enabled(adapter))
		return -EPERM;

	if (!is_valid_ether_addr(mac) || vf >= adapter->num_vfs)
		return -EINVAL;

	/* Proceed further only if user provided MAC is different
	 * from active MAC
	 */
	if (ether_addr_equal(mac, vf_cfg->mac_addr))
		return 0;

	if (BEx_chip(adapter)) {
		be_cmd_pmac_del(adapter, vf_cfg->if_handle, vf_cfg->pmac_id,
				vf + 1);

		status = be_cmd_pmac_add(adapter, mac, vf_cfg->if_handle,
					 &vf_cfg->pmac_id, vf + 1);
	} else {
		status = be_cmd_set_mac(adapter, mac, vf_cfg->if_handle,
					vf + 1);
	}

	if (status) {
		dev_err(&adapter->pdev->dev, "MAC %pM set on VF %d Failed: %#x",
			mac, vf, status);
		return be_cmd_status(status);
	}

	ether_addr_copy(vf_cfg->mac_addr, mac);

	return 0;
}

static int be_get_vf_config(struct net_device *netdev, int vf,
			    struct ifla_vf_info *vi)
{
	struct be_adapter *adapter = netdev_priv(netdev);
	struct be_vf_cfg *vf_cfg = &adapter->vf_cfg[vf];

	if (!sriov_enabled(adapter))
		return -EPERM;

	if (vf >= adapter->num_vfs)
		return -EINVAL;

	vi->vf = vf;
	vi->max_tx_rate = vf_cfg->tx_rate;
	vi->min_tx_rate = 0;
	vi->vlan = vf_cfg->vlan_tag & VLAN_VID_MASK;
	vi->qos = vf_cfg->vlan_tag >> VLAN_PRIO_SHIFT;
	memcpy(&vi->mac, vf_cfg->mac_addr, ETH_ALEN);
	vi->linkstate = adapter->vf_cfg[vf].plink_tracking;

	return 0;
}

static int be_set_vf_vlan(struct net_device *netdev, int vf, u16 vlan, u8 qos)
{
	struct be_adapter *adapter = netdev_priv(netdev);
	struct be_vf_cfg *vf_cfg = &adapter->vf_cfg[vf];
	int status = 0;

	if (!sriov_enabled(adapter))
		return -EPERM;

	if (vf >= adapter->num_vfs || vlan > 4095 || qos > 7)
		return -EINVAL;

	if (vlan || qos) {
		vlan |= qos << VLAN_PRIO_SHIFT;
		if (vf_cfg->vlan_tag != vlan)
			status = be_cmd_set_hsw_config(adapter, vlan, vf + 1,
						       vf_cfg->if_handle, 0);
	} else {
		/* Reset Transparent Vlan Tagging. */
		status = be_cmd_set_hsw_config(adapter, BE_RESET_VLAN_TAG_ID,
					       vf + 1, vf_cfg->if_handle, 0);
	}

	if (status) {
		dev_err(&adapter->pdev->dev,
			"VLAN %d config on VF %d failed : %#x\n", vlan,
			vf, status);
		return be_cmd_status(status);
	}

	vf_cfg->vlan_tag = vlan;

	return 0;
}

static int be_set_vf_tx_rate(struct net_device *netdev, int vf,
			     int min_tx_rate, int max_tx_rate)
{
	struct be_adapter *adapter = netdev_priv(netdev);
	struct device *dev = &adapter->pdev->dev;
	int percent_rate, status = 0;
	u16 link_speed = 0;
	u8 link_status;

	if (!sriov_enabled(adapter))
		return -EPERM;

	if (vf >= adapter->num_vfs)
		return -EINVAL;

	if (min_tx_rate)
		return -EINVAL;

	if (!max_tx_rate)
		goto config_qos;

	status = be_cmd_link_status_query(adapter, &link_speed,
					  &link_status, 0);
	if (status)
		goto err;

	if (!link_status) {
		dev_err(dev, "TX-rate setting not allowed when link is down\n");
		status = -ENETDOWN;
		goto err;
	}

	if (max_tx_rate < 100 || max_tx_rate > link_speed) {
		dev_err(dev, "TX-rate must be between 100 and %d Mbps\n",
			link_speed);
		status = -EINVAL;
		goto err;
	}

	/* On Skyhawk the QOS setting must be done only as a % value */
	percent_rate = link_speed / 100;
	if (skyhawk_chip(adapter) && (max_tx_rate % percent_rate)) {
		dev_err(dev, "TX-rate must be a multiple of %d Mbps\n",
			percent_rate);
		status = -EINVAL;
		goto err;
	}

config_qos:
	status = be_cmd_config_qos(adapter, max_tx_rate, link_speed, vf + 1);
	if (status)
		goto err;

	adapter->vf_cfg[vf].tx_rate = max_tx_rate;
	return 0;

err:
	dev_err(dev, "TX-rate setting of %dMbps on VF%d failed\n",
		max_tx_rate, vf);
	return be_cmd_status(status);
}

static int be_set_vf_link_state(struct net_device *netdev, int vf,
				int link_state)
{
	struct be_adapter *adapter = netdev_priv(netdev);
	int status;

	if (!sriov_enabled(adapter))
		return -EPERM;

	if (vf >= adapter->num_vfs)
		return -EINVAL;

	status = be_cmd_set_logical_link_config(adapter, link_state, vf+1);
	if (status) {
		dev_err(&adapter->pdev->dev,
			"Link state change on VF %d failed: %#x\n", vf, status);
		return be_cmd_status(status);
	}

	adapter->vf_cfg[vf].plink_tracking = link_state;

	return 0;
}

static void be_aic_update(struct be_aic_obj *aic, u64 rx_pkts, u64 tx_pkts,
			  ulong now)
{
	aic->rx_pkts_prev = rx_pkts;
	aic->tx_reqs_prev = tx_pkts;
	aic->jiffies = now;
}

static void be_eqd_update(struct be_adapter *adapter)
{
	struct be_set_eqd set_eqd[MAX_EVT_QS];
	int eqd, i, num = 0, start;
	struct be_aic_obj *aic;
	struct be_eq_obj *eqo;
	struct be_rx_obj *rxo;
	struct be_tx_obj *txo;
	u64 rx_pkts, tx_pkts;
	ulong now;
	u32 pps, delta;

	for_all_evt_queues(adapter, eqo, i) {
		aic = &adapter->aic_obj[eqo->idx];
		if (!aic->enable) {
			if (aic->jiffies)
				aic->jiffies = 0;
			eqd = aic->et_eqd;
			goto modify_eqd;
		}

		rxo = &adapter->rx_obj[eqo->idx];
		do {
			start = u64_stats_fetch_begin_irq(&rxo->stats.sync);
			rx_pkts = rxo->stats.rx_pkts;
		} while (u64_stats_fetch_retry_irq(&rxo->stats.sync, start));

		txo = &adapter->tx_obj[eqo->idx];
		do {
			start = u64_stats_fetch_begin_irq(&txo->stats.sync);
			tx_pkts = txo->stats.tx_reqs;
		} while (u64_stats_fetch_retry_irq(&txo->stats.sync, start));

		/* Skip, if wrapped around or first calculation */
		now = jiffies;
		if (!aic->jiffies || time_before(now, aic->jiffies) ||
		    rx_pkts < aic->rx_pkts_prev ||
		    tx_pkts < aic->tx_reqs_prev) {
			be_aic_update(aic, rx_pkts, tx_pkts, now);
			continue;
		}

		delta = jiffies_to_msecs(now - aic->jiffies);
		pps = (((u32)(rx_pkts - aic->rx_pkts_prev) * 1000) / delta) +
			(((u32)(tx_pkts - aic->tx_reqs_prev) * 1000) / delta);
		eqd = (pps / 15000) << 2;

		if (eqd < 8)
			eqd = 0;
		eqd = min_t(u32, eqd, aic->max_eqd);
		eqd = max_t(u32, eqd, aic->min_eqd);

		be_aic_update(aic, rx_pkts, tx_pkts, now);
modify_eqd:
		if (eqd != aic->prev_eqd) {
			set_eqd[num].delay_multiplier = (eqd * 65)/100;
			set_eqd[num].eq_id = eqo->q.id;
			aic->prev_eqd = eqd;
			num++;
		}
	}

	if (num)
		be_cmd_modify_eqd(adapter, set_eqd, num);
}

static void be_rx_stats_update(struct be_rx_obj *rxo,
			       struct be_rx_compl_info *rxcp)
{
	struct be_rx_stats *stats = rx_stats(rxo);

	u64_stats_update_begin(&stats->sync);
	stats->rx_compl++;
	stats->rx_bytes += rxcp->pkt_size;
	stats->rx_pkts++;
	if (rxcp->pkt_type == BE_MULTICAST_PACKET)
		stats->rx_mcast_pkts++;
	if (rxcp->err)
		stats->rx_compl_err++;
	u64_stats_update_end(&stats->sync);
}

static inline bool csum_passed(struct be_rx_compl_info *rxcp)
{
	/* L4 checksum is not reliable for non TCP/UDP packets.
	 * Also ignore ipcksm for ipv6 pkts
	 */
	return (rxcp->tcpf || rxcp->udpf) && rxcp->l4_csum &&
		(rxcp->ip_csum || rxcp->ipv6) && !rxcp->err;
}

static struct be_rx_page_info *get_rx_page_info(struct be_rx_obj *rxo)
{
	struct be_adapter *adapter = rxo->adapter;
	struct be_rx_page_info *rx_page_info;
	struct be_queue_info *rxq = &rxo->q;
	u16 frag_idx = rxq->tail;

	rx_page_info = &rxo->page_info_tbl[frag_idx];
	BUG_ON(!rx_page_info->page);

	if (rx_page_info->last_frag) {
		dma_unmap_page(&adapter->pdev->dev,
			       dma_unmap_addr(rx_page_info, bus),
			       adapter->big_page_size, DMA_FROM_DEVICE);
		rx_page_info->last_frag = false;
	} else {
		dma_sync_single_for_cpu(&adapter->pdev->dev,
					dma_unmap_addr(rx_page_info, bus),
					rx_frag_size, DMA_FROM_DEVICE);
	}

	queue_tail_inc(rxq);
	atomic_dec(&rxq->used);
	return rx_page_info;
}

/* Throwaway the data in the Rx completion */
static void be_rx_compl_discard(struct be_rx_obj *rxo,
				struct be_rx_compl_info *rxcp)
{
	struct be_rx_page_info *page_info;
	u16 i, num_rcvd = rxcp->num_rcvd;

	for (i = 0; i < num_rcvd; i++) {
		page_info = get_rx_page_info(rxo);
		put_page(page_info->page);
		memset(page_info, 0, sizeof(*page_info));
	}
}

/*
 * skb_fill_rx_data forms a complete skb for an ether frame
 * indicated by rxcp.
 */
static void skb_fill_rx_data(struct be_rx_obj *rxo, struct sk_buff *skb,
			     struct be_rx_compl_info *rxcp)
{
	struct be_rx_page_info *page_info;
	u16 i, j;
	u16 hdr_len, curr_frag_len, remaining;
	u8 *start;

	page_info = get_rx_page_info(rxo);
	start = page_address(page_info->page) + page_info->page_offset;
	prefetch(start);

	/* Copy data in the first descriptor of this completion */
	curr_frag_len = min(rxcp->pkt_size, rx_frag_size);

	skb->len = curr_frag_len;
	if (curr_frag_len <= BE_HDR_LEN) { /* tiny packet */
		memcpy(skb->data, start, curr_frag_len);
		/* Complete packet has now been moved to data */
		put_page(page_info->page);
		skb->data_len = 0;
		skb->tail += curr_frag_len;
	} else {
		hdr_len = ETH_HLEN;
		memcpy(skb->data, start, hdr_len);
		skb_shinfo(skb)->nr_frags = 1;
		skb_frag_set_page(skb, 0, page_info->page);
		skb_shinfo(skb)->frags[0].page_offset =
					page_info->page_offset + hdr_len;
		skb_frag_size_set(&skb_shinfo(skb)->frags[0],
				  curr_frag_len - hdr_len);
		skb->data_len = curr_frag_len - hdr_len;
		skb->truesize += rx_frag_size;
		skb->tail += hdr_len;
	}
	page_info->page = NULL;

	if (rxcp->pkt_size <= rx_frag_size) {
		BUG_ON(rxcp->num_rcvd != 1);
		return;
	}

	/* More frags present for this completion */
	remaining = rxcp->pkt_size - curr_frag_len;
	for (i = 1, j = 0; i < rxcp->num_rcvd; i++) {
		page_info = get_rx_page_info(rxo);
		curr_frag_len = min(remaining, rx_frag_size);

		/* Coalesce all frags from the same physical page in one slot */
		if (page_info->page_offset == 0) {
			/* Fresh page */
			j++;
			skb_frag_set_page(skb, j, page_info->page);
			skb_shinfo(skb)->frags[j].page_offset =
							page_info->page_offset;
			skb_frag_size_set(&skb_shinfo(skb)->frags[j], 0);
			skb_shinfo(skb)->nr_frags++;
		} else {
			put_page(page_info->page);
		}

		skb_frag_size_add(&skb_shinfo(skb)->frags[j], curr_frag_len);
		skb->len += curr_frag_len;
		skb->data_len += curr_frag_len;
		skb->truesize += rx_frag_size;
		remaining -= curr_frag_len;
		page_info->page = NULL;
	}
	BUG_ON(j > MAX_SKB_FRAGS);
}

/* Process the RX completion indicated by rxcp when GRO is disabled */
static void be_rx_compl_process(struct be_rx_obj *rxo, struct napi_struct *napi,
				struct be_rx_compl_info *rxcp)
{
	struct be_adapter *adapter = rxo->adapter;
	struct net_device *netdev = adapter->netdev;
	struct sk_buff *skb;

	skb = netdev_alloc_skb_ip_align(netdev, BE_RX_SKB_ALLOC_SIZE);
	if (unlikely(!skb)) {
		rx_stats(rxo)->rx_drops_no_skbs++;
		be_rx_compl_discard(rxo, rxcp);
		return;
	}

	skb_fill_rx_data(rxo, skb, rxcp);

	if (likely((netdev->features & NETIF_F_RXCSUM) && csum_passed(rxcp)))
		skb->ip_summed = CHECKSUM_UNNECESSARY;
	else
		skb_checksum_none_assert(skb);

	skb->protocol = eth_type_trans(skb, netdev);
	skb_record_rx_queue(skb, rxo - &adapter->rx_obj[0]);
	if (netdev->features & NETIF_F_RXHASH)
		skb_set_hash(skb, rxcp->rss_hash, PKT_HASH_TYPE_L3);

	skb->csum_level = rxcp->tunneled;
	skb_mark_napi_id(skb, napi);

	if (rxcp->vlanf)
		__vlan_hwaccel_put_tag(skb, htons(ETH_P_8021Q), rxcp->vlan_tag);

	netif_receive_skb(skb);
}

/* Process the RX completion indicated by rxcp when GRO is enabled */
static void be_rx_compl_process_gro(struct be_rx_obj *rxo,
				    struct napi_struct *napi,
				    struct be_rx_compl_info *rxcp)
{
	struct be_adapter *adapter = rxo->adapter;
	struct be_rx_page_info *page_info;
	struct sk_buff *skb = NULL;
	u16 remaining, curr_frag_len;
	u16 i, j;

	skb = napi_get_frags(napi);
	if (!skb) {
		be_rx_compl_discard(rxo, rxcp);
		return;
	}

	remaining = rxcp->pkt_size;
	for (i = 0, j = -1; i < rxcp->num_rcvd; i++) {
		page_info = get_rx_page_info(rxo);

		curr_frag_len = min(remaining, rx_frag_size);

		/* Coalesce all frags from the same physical page in one slot */
		if (i == 0 || page_info->page_offset == 0) {
			/* First frag or Fresh page */
			j++;
			skb_frag_set_page(skb, j, page_info->page);
			skb_shinfo(skb)->frags[j].page_offset =
							page_info->page_offset;
			skb_frag_size_set(&skb_shinfo(skb)->frags[j], 0);
		} else {
			put_page(page_info->page);
		}
		skb_frag_size_add(&skb_shinfo(skb)->frags[j], curr_frag_len);
		skb->truesize += rx_frag_size;
		remaining -= curr_frag_len;
		memset(page_info, 0, sizeof(*page_info));
	}
	BUG_ON(j > MAX_SKB_FRAGS);

	skb_shinfo(skb)->nr_frags = j + 1;
	skb->len = rxcp->pkt_size;
	skb->data_len = rxcp->pkt_size;
	skb->ip_summed = CHECKSUM_UNNECESSARY;
	skb_record_rx_queue(skb, rxo - &adapter->rx_obj[0]);
	if (adapter->netdev->features & NETIF_F_RXHASH)
		skb_set_hash(skb, rxcp->rss_hash, PKT_HASH_TYPE_L3);

	skb->csum_level = rxcp->tunneled;
	skb_mark_napi_id(skb, napi);

	if (rxcp->vlanf)
		__vlan_hwaccel_put_tag(skb, htons(ETH_P_8021Q), rxcp->vlan_tag);

	napi_gro_frags(napi);
}

static void be_parse_rx_compl_v1(struct be_eth_rx_compl *compl,
				 struct be_rx_compl_info *rxcp)
{
	rxcp->pkt_size = GET_RX_COMPL_V1_BITS(pktsize, compl);
	rxcp->vlanf = GET_RX_COMPL_V1_BITS(vtp, compl);
	rxcp->err = GET_RX_COMPL_V1_BITS(err, compl);
	rxcp->tcpf = GET_RX_COMPL_V1_BITS(tcpf, compl);
	rxcp->udpf = GET_RX_COMPL_V1_BITS(udpf, compl);
	rxcp->ip_csum = GET_RX_COMPL_V1_BITS(ipcksm, compl);
	rxcp->l4_csum = GET_RX_COMPL_V1_BITS(l4_cksm, compl);
	rxcp->ipv6 = GET_RX_COMPL_V1_BITS(ip_version, compl);
	rxcp->num_rcvd = GET_RX_COMPL_V1_BITS(numfrags, compl);
	rxcp->pkt_type = GET_RX_COMPL_V1_BITS(cast_enc, compl);
	rxcp->rss_hash = GET_RX_COMPL_V1_BITS(rsshash, compl);
	if (rxcp->vlanf) {
		rxcp->qnq = GET_RX_COMPL_V1_BITS(qnq, compl);
		rxcp->vlan_tag = GET_RX_COMPL_V1_BITS(vlan_tag, compl);
	}
	rxcp->port = GET_RX_COMPL_V1_BITS(port, compl);
	rxcp->tunneled =
		GET_RX_COMPL_V1_BITS(tunneled, compl);
}

static void be_parse_rx_compl_v0(struct be_eth_rx_compl *compl,
				 struct be_rx_compl_info *rxcp)
{
	rxcp->pkt_size = GET_RX_COMPL_V0_BITS(pktsize, compl);
	rxcp->vlanf = GET_RX_COMPL_V0_BITS(vtp, compl);
	rxcp->err = GET_RX_COMPL_V0_BITS(err, compl);
	rxcp->tcpf = GET_RX_COMPL_V0_BITS(tcpf, compl);
	rxcp->udpf = GET_RX_COMPL_V0_BITS(udpf, compl);
	rxcp->ip_csum = GET_RX_COMPL_V0_BITS(ipcksm, compl);
	rxcp->l4_csum = GET_RX_COMPL_V0_BITS(l4_cksm, compl);
	rxcp->ipv6 = GET_RX_COMPL_V0_BITS(ip_version, compl);
	rxcp->num_rcvd = GET_RX_COMPL_V0_BITS(numfrags, compl);
	rxcp->pkt_type = GET_RX_COMPL_V0_BITS(cast_enc, compl);
	rxcp->rss_hash = GET_RX_COMPL_V0_BITS(rsshash, compl);
	if (rxcp->vlanf) {
		rxcp->qnq = GET_RX_COMPL_V0_BITS(qnq, compl);
		rxcp->vlan_tag = GET_RX_COMPL_V0_BITS(vlan_tag, compl);
	}
	rxcp->port = GET_RX_COMPL_V0_BITS(port, compl);
	rxcp->ip_frag = GET_RX_COMPL_V0_BITS(ip_frag, compl);
}

static struct be_rx_compl_info *be_rx_compl_get(struct be_rx_obj *rxo)
{
	struct be_eth_rx_compl *compl = queue_tail_node(&rxo->cq);
	struct be_rx_compl_info *rxcp = &rxo->rxcp;
	struct be_adapter *adapter = rxo->adapter;

	/* For checking the valid bit it is Ok to use either definition as the
	 * valid bit is at the same position in both v0 and v1 Rx compl */
	if (compl->dw[offsetof(struct amap_eth_rx_compl_v1, valid) / 32] == 0)
		return NULL;

	rmb();
	be_dws_le_to_cpu(compl, sizeof(*compl));

	if (adapter->be3_native)
		be_parse_rx_compl_v1(compl, rxcp);
	else
		be_parse_rx_compl_v0(compl, rxcp);

	if (rxcp->ip_frag)
		rxcp->l4_csum = 0;

	if (rxcp->vlanf) {
		/* In QNQ modes, if qnq bit is not set, then the packet was
		 * tagged only with the transparent outer vlan-tag and must
		 * not be treated as a vlan packet by host
		 */
		if (be_is_qnq_mode(adapter) && !rxcp->qnq)
			rxcp->vlanf = 0;

		if (!lancer_chip(adapter))
			rxcp->vlan_tag = swab16(rxcp->vlan_tag);

		if (adapter->pvid == (rxcp->vlan_tag & VLAN_VID_MASK) &&
		    !test_bit(rxcp->vlan_tag, adapter->vids))
			rxcp->vlanf = 0;
	}

	/* As the compl has been parsed, reset it; we wont touch it again */
	compl->dw[offsetof(struct amap_eth_rx_compl_v1, valid) / 32] = 0;

	queue_tail_inc(&rxo->cq);
	return rxcp;
}

static inline struct page *be_alloc_pages(u32 size, gfp_t gfp)
{
	u32 order = get_order(size);

	if (order > 0)
		gfp |= __GFP_COMP;
	return  alloc_pages(gfp, order);
}

/*
 * Allocate a page, split it to fragments of size rx_frag_size and post as
 * receive buffers to BE
 */
static void be_post_rx_frags(struct be_rx_obj *rxo, gfp_t gfp, u32 frags_needed)
{
	struct be_adapter *adapter = rxo->adapter;
	struct be_rx_page_info *page_info = NULL, *prev_page_info = NULL;
	struct be_queue_info *rxq = &rxo->q;
	struct page *pagep = NULL;
	struct device *dev = &adapter->pdev->dev;
	struct be_eth_rx_d *rxd;
	u64 page_dmaaddr = 0, frag_dmaaddr;
	u32 posted, page_offset = 0, notify = 0;

	page_info = &rxo->page_info_tbl[rxq->head];
	for (posted = 0; posted < frags_needed && !page_info->page; posted++) {
		if (!pagep) {
			pagep = be_alloc_pages(adapter->big_page_size, gfp);
			if (unlikely(!pagep)) {
				rx_stats(rxo)->rx_post_fail++;
				break;
			}
			page_dmaaddr = dma_map_page(dev, pagep, 0,
						    adapter->big_page_size,
						    DMA_FROM_DEVICE);
			if (dma_mapping_error(dev, page_dmaaddr)) {
				put_page(pagep);
				pagep = NULL;
				adapter->drv_stats.dma_map_errors++;
				break;
			}
			page_offset = 0;
		} else {
			get_page(pagep);
			page_offset += rx_frag_size;
		}
		page_info->page_offset = page_offset;
		page_info->page = pagep;

		rxd = queue_head_node(rxq);
		frag_dmaaddr = page_dmaaddr + page_info->page_offset;
		rxd->fragpa_lo = cpu_to_le32(frag_dmaaddr & 0xFFFFFFFF);
		rxd->fragpa_hi = cpu_to_le32(upper_32_bits(frag_dmaaddr));

		/* Any space left in the current big page for another frag? */
		if ((page_offset + rx_frag_size + rx_frag_size) >
					adapter->big_page_size) {
			pagep = NULL;
			page_info->last_frag = true;
			dma_unmap_addr_set(page_info, bus, page_dmaaddr);
		} else {
			dma_unmap_addr_set(page_info, bus, frag_dmaaddr);
		}

		prev_page_info = page_info;
		queue_head_inc(rxq);
		page_info = &rxo->page_info_tbl[rxq->head];
	}

	/* Mark the last frag of a page when we break out of the above loop
	 * with no more slots available in the RXQ
	 */
	if (pagep) {
		prev_page_info->last_frag = true;
		dma_unmap_addr_set(prev_page_info, bus, page_dmaaddr);
	}

	if (posted) {
		atomic_add(posted, &rxq->used);
		if (rxo->rx_post_starved)
			rxo->rx_post_starved = false;
		do {
			notify = min(256u, posted);
			be_rxq_notify(adapter, rxq->id, notify);
			posted -= notify;
		} while (posted);
	} else if (atomic_read(&rxq->used) == 0) {
		/* Let be_worker replenish when memory is available */
		rxo->rx_post_starved = true;
	}
}

static struct be_eth_tx_compl *be_tx_compl_get(struct be_queue_info *tx_cq)
{
	struct be_eth_tx_compl *txcp = queue_tail_node(tx_cq);

	if (txcp->dw[offsetof(struct amap_eth_tx_compl, valid) / 32] == 0)
		return NULL;

	rmb();
	be_dws_le_to_cpu(txcp, sizeof(*txcp));

	txcp->dw[offsetof(struct amap_eth_tx_compl, valid) / 32] = 0;

	queue_tail_inc(tx_cq);
	return txcp;
}

static u16 be_tx_compl_process(struct be_adapter *adapter,
			       struct be_tx_obj *txo, u16 last_index)
{
	struct sk_buff **sent_skbs = txo->sent_skb_list;
	struct be_queue_info *txq = &txo->q;
	u16 frag_index, num_wrbs = 0;
	struct sk_buff *skb = NULL;
	bool unmap_skb_hdr = false;
	struct be_eth_wrb *wrb;

	do {
		if (sent_skbs[txq->tail]) {
			/* Free skb from prev req */
			if (skb)
				dev_consume_skb_any(skb);
			skb = sent_skbs[txq->tail];
			sent_skbs[txq->tail] = NULL;
			queue_tail_inc(txq);  /* skip hdr wrb */
			num_wrbs++;
			unmap_skb_hdr = true;
		}
		wrb = queue_tail_node(txq);
		frag_index = txq->tail;
		unmap_tx_frag(&adapter->pdev->dev, wrb,
			      (unmap_skb_hdr && skb_headlen(skb)));
		unmap_skb_hdr = false;
		queue_tail_inc(txq);
		num_wrbs++;
	} while (frag_index != last_index);
	dev_consume_skb_any(skb);

	return num_wrbs;
}

/* Return the number of events in the event queue */
static inline int events_get(struct be_eq_obj *eqo)
{
	struct be_eq_entry *eqe;
	int num = 0;

	do {
		eqe = queue_tail_node(&eqo->q);
		if (eqe->evt == 0)
			break;

		rmb();
		eqe->evt = 0;
		num++;
		queue_tail_inc(&eqo->q);
	} while (true);

	return num;
}

/* Leaves the EQ is disarmed state */
static void be_eq_clean(struct be_eq_obj *eqo)
{
	int num = events_get(eqo);

	be_eq_notify(eqo->adapter, eqo->q.id, false, true, num);
}

static void be_rx_cq_clean(struct be_rx_obj *rxo)
{
	struct be_rx_page_info *page_info;
	struct be_queue_info *rxq = &rxo->q;
	struct be_queue_info *rx_cq = &rxo->cq;
	struct be_rx_compl_info *rxcp;
	struct be_adapter *adapter = rxo->adapter;
	int flush_wait = 0;

	/* Consume pending rx completions.
	 * Wait for the flush completion (identified by zero num_rcvd)
	 * to arrive. Notify CQ even when there are no more CQ entries
	 * for HW to flush partially coalesced CQ entries.
	 * In Lancer, there is no need to wait for flush compl.
	 */
	for (;;) {
		rxcp = be_rx_compl_get(rxo);
		if (!rxcp) {
			if (lancer_chip(adapter))
				break;

			if (flush_wait++ > 10 || be_hw_error(adapter)) {
				dev_warn(&adapter->pdev->dev,
					 "did not receive flush compl\n");
				break;
			}
			be_cq_notify(adapter, rx_cq->id, true, 0);
			mdelay(1);
		} else {
			be_rx_compl_discard(rxo, rxcp);
			be_cq_notify(adapter, rx_cq->id, false, 1);
			if (rxcp->num_rcvd == 0)
				break;
		}
	}

	/* After cleanup, leave the CQ in unarmed state */
	be_cq_notify(adapter, rx_cq->id, false, 0);

	/* Then free posted rx buffers that were not used */
	while (atomic_read(&rxq->used) > 0) {
		page_info = get_rx_page_info(rxo);
		put_page(page_info->page);
		memset(page_info, 0, sizeof(*page_info));
	}
	BUG_ON(atomic_read(&rxq->used));
	rxq->tail = 0;
	rxq->head = 0;
}

static void be_tx_compl_clean(struct be_adapter *adapter)
{
	u16 end_idx, notified_idx, cmpl = 0, timeo = 0, num_wrbs = 0;
	struct device *dev = &adapter->pdev->dev;
	struct be_tx_obj *txo;
	struct be_queue_info *txq;
	struct be_eth_tx_compl *txcp;
	int i, pending_txqs;

	/* Stop polling for compls when HW has been silent for 10ms */
	do {
		pending_txqs = adapter->num_tx_qs;

		for_all_tx_queues(adapter, txo, i) {
			cmpl = 0;
			num_wrbs = 0;
			txq = &txo->q;
			while ((txcp = be_tx_compl_get(&txo->cq))) {
				end_idx = GET_TX_COMPL_BITS(wrb_index, txcp);
				num_wrbs += be_tx_compl_process(adapter, txo,
								end_idx);
				cmpl++;
			}
			if (cmpl) {
				be_cq_notify(adapter, txo->cq.id, false, cmpl);
				atomic_sub(num_wrbs, &txq->used);
				timeo = 0;
			}
			if (atomic_read(&txq->used) == txo->pend_wrb_cnt)
				pending_txqs--;
		}

		if (pending_txqs == 0 || ++timeo > 10 || be_hw_error(adapter))
			break;

		mdelay(1);
	} while (true);

	/* Free enqueued TX that was never notified to HW */
	for_all_tx_queues(adapter, txo, i) {
		txq = &txo->q;

		if (atomic_read(&txq->used)) {
			dev_info(dev, "txq%d: cleaning %d pending tx-wrbs\n",
				 i, atomic_read(&txq->used));
			notified_idx = txq->tail;
			end_idx = txq->tail;
			index_adv(&end_idx, atomic_read(&txq->used) - 1,
				  txq->len);
			/* Use the tx-compl process logic to handle requests
			 * that were not sent to the HW.
			 */
			num_wrbs = be_tx_compl_process(adapter, txo, end_idx);
			atomic_sub(num_wrbs, &txq->used);
			BUG_ON(atomic_read(&txq->used));
			txo->pend_wrb_cnt = 0;
			/* Since hw was never notified of these requests,
			 * reset TXQ indices
			 */
			txq->head = notified_idx;
			txq->tail = notified_idx;
		}
	}
}

static void be_evt_queues_destroy(struct be_adapter *adapter)
{
	struct be_eq_obj *eqo;
	int i;

	for_all_evt_queues(adapter, eqo, i) {
		if (eqo->q.created) {
			be_eq_clean(eqo);
			be_cmd_q_destroy(adapter, &eqo->q, QTYPE_EQ);
			napi_hash_del(&eqo->napi);
			netif_napi_del(&eqo->napi);
		}
		be_queue_free(adapter, &eqo->q);
	}
}

static int be_evt_queues_create(struct be_adapter *adapter)
{
	struct be_queue_info *eq;
	struct be_eq_obj *eqo;
	struct be_aic_obj *aic;
	int i, rc;

	adapter->num_evt_qs = min_t(u16, num_irqs(adapter),
				    adapter->cfg_num_qs);

	for_all_evt_queues(adapter, eqo, i) {
		netif_napi_add(adapter->netdev, &eqo->napi, be_poll,
			       BE_NAPI_WEIGHT);
		napi_hash_add(&eqo->napi);
		aic = &adapter->aic_obj[i];
		eqo->adapter = adapter;
		eqo->idx = i;
		aic->max_eqd = BE_MAX_EQD;
		aic->enable = true;

		eq = &eqo->q;
		rc = be_queue_alloc(adapter, eq, EVNT_Q_LEN,
				    sizeof(struct be_eq_entry));
		if (rc)
			return rc;

		rc = be_cmd_eq_create(adapter, eqo);
		if (rc)
			return rc;
	}
	return 0;
}

static void be_mcc_queues_destroy(struct be_adapter *adapter)
{
	struct be_queue_info *q;

	q = &adapter->mcc_obj.q;
	if (q->created)
		be_cmd_q_destroy(adapter, q, QTYPE_MCCQ);
	be_queue_free(adapter, q);

	q = &adapter->mcc_obj.cq;
	if (q->created)
		be_cmd_q_destroy(adapter, q, QTYPE_CQ);
	be_queue_free(adapter, q);
}

/* Must be called only after TX qs are created as MCC shares TX EQ */
static int be_mcc_queues_create(struct be_adapter *adapter)
{
	struct be_queue_info *q, *cq;

	cq = &adapter->mcc_obj.cq;
	if (be_queue_alloc(adapter, cq, MCC_CQ_LEN,
			   sizeof(struct be_mcc_compl)))
		goto err;

	/* Use the default EQ for MCC completions */
	if (be_cmd_cq_create(adapter, cq, &mcc_eqo(adapter)->q, true, 0))
		goto mcc_cq_free;

	q = &adapter->mcc_obj.q;
	if (be_queue_alloc(adapter, q, MCC_Q_LEN, sizeof(struct be_mcc_wrb)))
		goto mcc_cq_destroy;

	if (be_cmd_mccq_create(adapter, q, cq))
		goto mcc_q_free;

	return 0;

mcc_q_free:
	be_queue_free(adapter, q);
mcc_cq_destroy:
	be_cmd_q_destroy(adapter, cq, QTYPE_CQ);
mcc_cq_free:
	be_queue_free(adapter, cq);
err:
	return -1;
}

static void be_tx_queues_destroy(struct be_adapter *adapter)
{
	struct be_queue_info *q;
	struct be_tx_obj *txo;
	u8 i;

	for_all_tx_queues(adapter, txo, i) {
		q = &txo->q;
		if (q->created)
			be_cmd_q_destroy(adapter, q, QTYPE_TXQ);
		be_queue_free(adapter, q);

		q = &txo->cq;
		if (q->created)
			be_cmd_q_destroy(adapter, q, QTYPE_CQ);
		be_queue_free(adapter, q);
	}
}

static int be_tx_qs_create(struct be_adapter *adapter)
{
	struct be_queue_info *cq, *eq;
	struct be_tx_obj *txo;
	int status, i;

	adapter->num_tx_qs = min(adapter->num_evt_qs, be_max_txqs(adapter));

	for_all_tx_queues(adapter, txo, i) {
		cq = &txo->cq;
		status = be_queue_alloc(adapter, cq, TX_CQ_LEN,
					sizeof(struct be_eth_tx_compl));
		if (status)
			return status;

		u64_stats_init(&txo->stats.sync);
		u64_stats_init(&txo->stats.sync_compl);

		/* If num_evt_qs is less than num_tx_qs, then more than
		 * one txq share an eq
		 */
		eq = &adapter->eq_obj[i % adapter->num_evt_qs].q;
		status = be_cmd_cq_create(adapter, cq, eq, false, 3);
		if (status)
			return status;

		status = be_queue_alloc(adapter, &txo->q, TX_Q_LEN,
					sizeof(struct be_eth_wrb));
		if (status)
			return status;

		status = be_cmd_txq_create(adapter, txo);
		if (status)
			return status;
	}

	dev_info(&adapter->pdev->dev, "created %d TX queue(s)\n",
		 adapter->num_tx_qs);
	return 0;
}

static void be_rx_cqs_destroy(struct be_adapter *adapter)
{
	struct be_queue_info *q;
	struct be_rx_obj *rxo;
	int i;

	for_all_rx_queues(adapter, rxo, i) {
		q = &rxo->cq;
		if (q->created)
			be_cmd_q_destroy(adapter, q, QTYPE_CQ);
		be_queue_free(adapter, q);
	}
}

static int be_rx_cqs_create(struct be_adapter *adapter)
{
	struct be_queue_info *eq, *cq;
	struct be_rx_obj *rxo;
	int rc, i;

	/* We can create as many RSS rings as there are EQs. */
	adapter->num_rx_qs = adapter->num_evt_qs;

	/* We'll use RSS only if atleast 2 RSS rings are supported.
	 * When RSS is used, we'll need a default RXQ for non-IP traffic.
	 */
	if (adapter->num_rx_qs > 1)
		adapter->num_rx_qs++;

	adapter->big_page_size = (1 << get_order(rx_frag_size)) * PAGE_SIZE;
	for_all_rx_queues(adapter, rxo, i) {
		rxo->adapter = adapter;
		cq = &rxo->cq;
		rc = be_queue_alloc(adapter, cq, RX_CQ_LEN,
				    sizeof(struct be_eth_rx_compl));
		if (rc)
			return rc;

		u64_stats_init(&rxo->stats.sync);
		eq = &adapter->eq_obj[i % adapter->num_evt_qs].q;
		rc = be_cmd_cq_create(adapter, cq, eq, false, 3);
		if (rc)
			return rc;
	}

	dev_info(&adapter->pdev->dev,
		 "created %d RSS queue(s) and 1 default RX queue\n",
		 adapter->num_rx_qs - 1);
	return 0;
}

static irqreturn_t be_intx(int irq, void *dev)
{
	struct be_eq_obj *eqo = dev;
	struct be_adapter *adapter = eqo->adapter;
	int num_evts = 0;

	/* IRQ is not expected when NAPI is scheduled as the EQ
	 * will not be armed.
	 * But, this can happen on Lancer INTx where it takes
	 * a while to de-assert INTx or in BE2 where occasionaly
	 * an interrupt may be raised even when EQ is unarmed.
	 * If NAPI is already scheduled, then counting & notifying
	 * events will orphan them.
	 */
	if (napi_schedule_prep(&eqo->napi)) {
		num_evts = events_get(eqo);
		__napi_schedule(&eqo->napi);
		if (num_evts)
			eqo->spurious_intr = 0;
	}
	be_eq_notify(adapter, eqo->q.id, false, true, num_evts);

	/* Return IRQ_HANDLED only for the the first spurious intr
	 * after a valid intr to stop the kernel from branding
	 * this irq as a bad one!
	 */
	if (num_evts || eqo->spurious_intr++ == 0)
		return IRQ_HANDLED;
	else
		return IRQ_NONE;
}

static irqreturn_t be_msix(int irq, void *dev)
{
	struct be_eq_obj *eqo = dev;

	be_eq_notify(eqo->adapter, eqo->q.id, false, true, 0);
	napi_schedule(&eqo->napi);
	return IRQ_HANDLED;
}

static inline bool do_gro(struct be_rx_compl_info *rxcp)
{
	return (rxcp->tcpf && !rxcp->err && rxcp->l4_csum) ? true : false;
}

static int be_process_rx(struct be_rx_obj *rxo, struct napi_struct *napi,
			 int budget, int polling)
{
	struct be_adapter *adapter = rxo->adapter;
	struct be_queue_info *rx_cq = &rxo->cq;
	struct be_rx_compl_info *rxcp;
	u32 work_done;
	u32 frags_consumed = 0;

	for (work_done = 0; work_done < budget; work_done++) {
		rxcp = be_rx_compl_get(rxo);
		if (!rxcp)
			break;

		/* Is it a flush compl that has no data */
		if (unlikely(rxcp->num_rcvd == 0))
			goto loop_continue;

		/* Discard compl with partial DMA Lancer B0 */
		if (unlikely(!rxcp->pkt_size)) {
			be_rx_compl_discard(rxo, rxcp);
			goto loop_continue;
		}

		/* On BE drop pkts that arrive due to imperfect filtering in
		 * promiscuous mode on some skews
		 */
		if (unlikely(rxcp->port != adapter->port_num &&
			     !lancer_chip(adapter))) {
			be_rx_compl_discard(rxo, rxcp);
			goto loop_continue;
		}

		/* Don't do gro when we're busy_polling */
		if (do_gro(rxcp) && polling != BUSY_POLLING)
			be_rx_compl_process_gro(rxo, napi, rxcp);
		else
			be_rx_compl_process(rxo, napi, rxcp);

loop_continue:
		frags_consumed += rxcp->num_rcvd;
		be_rx_stats_update(rxo, rxcp);
	}

	if (work_done) {
		be_cq_notify(adapter, rx_cq->id, true, work_done);

		/* When an rx-obj gets into post_starved state, just
		 * let be_worker do the posting.
		 */
		if (atomic_read(&rxo->q.used) < RX_FRAGS_REFILL_WM &&
		    !rxo->rx_post_starved)
			be_post_rx_frags(rxo, GFP_ATOMIC,
					 max_t(u32, MAX_RX_POST,
					       frags_consumed));
	}

	return work_done;
}

static inline void be_update_tx_err(struct be_tx_obj *txo, u32 status)
{
	switch (status) {
	case BE_TX_COMP_HDR_PARSE_ERR:
		tx_stats(txo)->tx_hdr_parse_err++;
		break;
	case BE_TX_COMP_NDMA_ERR:
		tx_stats(txo)->tx_dma_err++;
		break;
	case BE_TX_COMP_ACL_ERR:
		tx_stats(txo)->tx_spoof_check_err++;
		break;
	}
}

static inline void lancer_update_tx_err(struct be_tx_obj *txo, u32 status)
{
	switch (status) {
	case LANCER_TX_COMP_LSO_ERR:
		tx_stats(txo)->tx_tso_err++;
		break;
	case LANCER_TX_COMP_HSW_DROP_MAC_ERR:
	case LANCER_TX_COMP_HSW_DROP_VLAN_ERR:
		tx_stats(txo)->tx_spoof_check_err++;
		break;
	case LANCER_TX_COMP_QINQ_ERR:
		tx_stats(txo)->tx_qinq_err++;
		break;
	case LANCER_TX_COMP_PARITY_ERR:
		tx_stats(txo)->tx_internal_parity_err++;
		break;
	case LANCER_TX_COMP_DMA_ERR:
		tx_stats(txo)->tx_dma_err++;
		break;
	}
}

static void be_process_tx(struct be_adapter *adapter, struct be_tx_obj *txo,
			  int idx)
{
	struct be_eth_tx_compl *txcp;
	int num_wrbs = 0, work_done = 0;
	u32 compl_status;
	u16 last_idx;

	while ((txcp = be_tx_compl_get(&txo->cq))) {
		last_idx = GET_TX_COMPL_BITS(wrb_index, txcp);
		num_wrbs += be_tx_compl_process(adapter, txo, last_idx);
		work_done++;

		compl_status = GET_TX_COMPL_BITS(status, txcp);
		if (compl_status) {
			if (lancer_chip(adapter))
				lancer_update_tx_err(txo, compl_status);
			else
				be_update_tx_err(txo, compl_status);
		}
	}

	if (work_done) {
		be_cq_notify(adapter, txo->cq.id, true, work_done);
		atomic_sub(num_wrbs, &txo->q.used);

		/* As Tx wrbs have been freed up, wake up netdev queue
		 * if it was stopped due to lack of tx wrbs.  */
		if (__netif_subqueue_stopped(adapter->netdev, idx) &&
		    atomic_read(&txo->q.used) < txo->q.len / 2) {
			netif_wake_subqueue(adapter->netdev, idx);
		}

		u64_stats_update_begin(&tx_stats(txo)->sync_compl);
		tx_stats(txo)->tx_compl += work_done;
		u64_stats_update_end(&tx_stats(txo)->sync_compl);
	}
}

int be_poll(struct napi_struct *napi, int budget)
{
	struct be_eq_obj *eqo = container_of(napi, struct be_eq_obj, napi);
	struct be_adapter *adapter = eqo->adapter;
	int max_work = 0, work, i, num_evts;
	struct be_rx_obj *rxo;
	struct be_tx_obj *txo;

	num_evts = events_get(eqo);

	for_all_tx_queues_on_eq(adapter, eqo, txo, i)
		be_process_tx(adapter, txo, i);

	if (be_lock_napi(eqo)) {
		/* This loop will iterate twice for EQ0 in which
		 * completions of the last RXQ (default one) are also processed
		 * For other EQs the loop iterates only once
		 */
		for_all_rx_queues_on_eq(adapter, eqo, rxo, i) {
			work = be_process_rx(rxo, napi, budget, NAPI_POLLING);
			max_work = max(work, max_work);
		}
		be_unlock_napi(eqo);
	} else {
		max_work = budget;
	}

	if (is_mcc_eqo(eqo))
		be_process_mcc(adapter);

	if (max_work < budget) {
		napi_complete(napi);
		be_eq_notify(adapter, eqo->q.id, true, false, num_evts);
	} else {
		/* As we'll continue in polling mode, count and clear events */
		be_eq_notify(adapter, eqo->q.id, false, false, num_evts);
	}
	return max_work;
}

#ifdef CONFIG_NET_RX_BUSY_POLL
static int be_busy_poll(struct napi_struct *napi)
{
	struct be_eq_obj *eqo = container_of(napi, struct be_eq_obj, napi);
	struct be_adapter *adapter = eqo->adapter;
	struct be_rx_obj *rxo;
	int i, work = 0;

	if (!be_lock_busy_poll(eqo))
		return LL_FLUSH_BUSY;

	for_all_rx_queues_on_eq(adapter, eqo, rxo, i) {
		work = be_process_rx(rxo, napi, 4, BUSY_POLLING);
		if (work)
			break;
	}

	be_unlock_busy_poll(eqo);
	return work;
}
#endif

void be_detect_error(struct be_adapter *adapter)
{
	u32 ue_lo = 0, ue_hi = 0, ue_lo_mask = 0, ue_hi_mask = 0;
	u32 sliport_status = 0, sliport_err1 = 0, sliport_err2 = 0;
	u32 i;
	bool error_detected = false;
	struct device *dev = &adapter->pdev->dev;
	struct net_device *netdev = adapter->netdev;

	if (be_hw_error(adapter))
		return;

	if (lancer_chip(adapter)) {
		sliport_status = ioread32(adapter->db + SLIPORT_STATUS_OFFSET);
		if (sliport_status & SLIPORT_STATUS_ERR_MASK) {
			sliport_err1 = ioread32(adapter->db +
						SLIPORT_ERROR1_OFFSET);
			sliport_err2 = ioread32(adapter->db +
						SLIPORT_ERROR2_OFFSET);
			adapter->hw_error = true;
			/* Do not log error messages if its a FW reset */
			if (sliport_err1 == SLIPORT_ERROR_FW_RESET1 &&
			    sliport_err2 == SLIPORT_ERROR_FW_RESET2) {
				dev_info(dev, "Firmware update in progress\n");
			} else {
				error_detected = true;
				dev_err(dev, "Error detected in the card\n");
				dev_err(dev, "ERR: sliport status 0x%x\n",
					sliport_status);
				dev_err(dev, "ERR: sliport error1 0x%x\n",
					sliport_err1);
				dev_err(dev, "ERR: sliport error2 0x%x\n",
					sliport_err2);
			}
		}
	} else {
		pci_read_config_dword(adapter->pdev,
				      PCICFG_UE_STATUS_LOW, &ue_lo);
		pci_read_config_dword(adapter->pdev,
				      PCICFG_UE_STATUS_HIGH, &ue_hi);
		pci_read_config_dword(adapter->pdev,
				      PCICFG_UE_STATUS_LOW_MASK, &ue_lo_mask);
		pci_read_config_dword(adapter->pdev,
				      PCICFG_UE_STATUS_HI_MASK, &ue_hi_mask);

		ue_lo = (ue_lo & ~ue_lo_mask);
		ue_hi = (ue_hi & ~ue_hi_mask);

		/* On certain platforms BE hardware can indicate spurious UEs.
		 * Allow HW to stop working completely in case of a real UE.
		 * Hence not setting the hw_error for UE detection.
		 */

		if (ue_lo || ue_hi) {
			error_detected = true;
			dev_err(dev,
				"Unrecoverable Error detected in the adapter");
			dev_err(dev, "Please reboot server to recover");
			if (skyhawk_chip(adapter))
				adapter->hw_error = true;
			for (i = 0; ue_lo; ue_lo >>= 1, i++) {
				if (ue_lo & 1)
					dev_err(dev, "UE: %s bit set\n",
						ue_status_low_desc[i]);
			}
			for (i = 0; ue_hi; ue_hi >>= 1, i++) {
				if (ue_hi & 1)
					dev_err(dev, "UE: %s bit set\n",
						ue_status_hi_desc[i]);
			}
		}
	}
	if (error_detected)
		netif_carrier_off(netdev);
}

static void be_msix_disable(struct be_adapter *adapter)
{
	if (msix_enabled(adapter)) {
		pci_disable_msix(adapter->pdev);
		adapter->num_msix_vec = 0;
		adapter->num_msix_roce_vec = 0;
	}
}

static int be_msix_enable(struct be_adapter *adapter)
{
	int i, num_vec;
	struct device *dev = &adapter->pdev->dev;

	/* If RoCE is supported, program the max number of NIC vectors that
	 * may be configured via set-channels, along with vectors needed for
	 * RoCe. Else, just program the number we'll use initially.
	 */
	if (be_roce_supported(adapter))
		num_vec = min_t(int, 2 * be_max_eqs(adapter),
				2 * num_online_cpus());
	else
		num_vec = adapter->cfg_num_qs;

	for (i = 0; i < num_vec; i++)
		adapter->msix_entries[i].entry = i;

	num_vec = pci_enable_msix_range(adapter->pdev, adapter->msix_entries,
					MIN_MSIX_VECTORS, num_vec);
	if (num_vec < 0)
		goto fail;

	if (be_roce_supported(adapter) && num_vec > MIN_MSIX_VECTORS) {
		adapter->num_msix_roce_vec = num_vec / 2;
		dev_info(dev, "enabled %d MSI-x vector(s) for RoCE\n",
			 adapter->num_msix_roce_vec);
	}

	adapter->num_msix_vec = num_vec - adapter->num_msix_roce_vec;

	dev_info(dev, "enabled %d MSI-x vector(s) for NIC\n",
		 adapter->num_msix_vec);
	return 0;

fail:
	dev_warn(dev, "MSIx enable failed\n");

	/* INTx is not supported in VFs, so fail probe if enable_msix fails */
	if (!be_physfn(adapter))
		return num_vec;
	return 0;
}

static inline int be_msix_vec_get(struct be_adapter *adapter,
				  struct be_eq_obj *eqo)
{
	return adapter->msix_entries[eqo->msix_idx].vector;
}

static int be_msix_register(struct be_adapter *adapter)
{
	struct net_device *netdev = adapter->netdev;
	struct be_eq_obj *eqo;
	int status, i, vec;

	for_all_evt_queues(adapter, eqo, i) {
		sprintf(eqo->desc, "%s-q%d", netdev->name, i);
		vec = be_msix_vec_get(adapter, eqo);
		status = request_irq(vec, be_msix, 0, eqo->desc, eqo);
		if (status)
			goto err_msix;
	}

	return 0;
err_msix:
	for (i--, eqo = &adapter->eq_obj[i]; i >= 0; i--, eqo--)
		free_irq(be_msix_vec_get(adapter, eqo), eqo);
	dev_warn(&adapter->pdev->dev, "MSIX Request IRQ failed - err %d\n",
		 status);
	be_msix_disable(adapter);
	return status;
}

static int be_irq_register(struct be_adapter *adapter)
{
	struct net_device *netdev = adapter->netdev;
	int status;

	if (msix_enabled(adapter)) {
		status = be_msix_register(adapter);
		if (status == 0)
			goto done;
		/* INTx is not supported for VF */
		if (!be_physfn(adapter))
			return status;
	}

	/* INTx: only the first EQ is used */
	netdev->irq = adapter->pdev->irq;
	status = request_irq(netdev->irq, be_intx, IRQF_SHARED, netdev->name,
			     &adapter->eq_obj[0]);
	if (status) {
		dev_err(&adapter->pdev->dev,
			"INTx request IRQ failed - err %d\n", status);
		return status;
	}
done:
	adapter->isr_registered = true;
	return 0;
}

static void be_irq_unregister(struct be_adapter *adapter)
{
	struct net_device *netdev = adapter->netdev;
	struct be_eq_obj *eqo;
	int i;

	if (!adapter->isr_registered)
		return;

	/* INTx */
	if (!msix_enabled(adapter)) {
		free_irq(netdev->irq, &adapter->eq_obj[0]);
		goto done;
	}

	/* MSIx */
	for_all_evt_queues(adapter, eqo, i)
		free_irq(be_msix_vec_get(adapter, eqo), eqo);

done:
	adapter->isr_registered = false;
}

static void be_rx_qs_destroy(struct be_adapter *adapter)
{
	struct be_queue_info *q;
	struct be_rx_obj *rxo;
	int i;

	for_all_rx_queues(adapter, rxo, i) {
		q = &rxo->q;
		if (q->created) {
			be_cmd_rxq_destroy(adapter, q);
			be_rx_cq_clean(rxo);
		}
		be_queue_free(adapter, q);
	}
}

static int be_close(struct net_device *netdev)
{
	struct be_adapter *adapter = netdev_priv(netdev);
	struct be_eq_obj *eqo;
	int i;

	/* This protection is needed as be_close() may be called even when the
	 * adapter is in cleared state (after eeh perm failure)
	 */
	if (!(adapter->flags & BE_FLAGS_SETUP_DONE))
		return 0;

	be_roce_dev_close(adapter);

	if (adapter->flags & BE_FLAGS_NAPI_ENABLED) {
		for_all_evt_queues(adapter, eqo, i) {
			napi_disable(&eqo->napi);
			be_disable_busy_poll(eqo);
		}
		adapter->flags &= ~BE_FLAGS_NAPI_ENABLED;
	}

	be_async_mcc_disable(adapter);

	/* Wait for all pending tx completions to arrive so that
	 * all tx skbs are freed.
	 */
	netif_tx_disable(netdev);
	be_tx_compl_clean(adapter);

	be_rx_qs_destroy(adapter);

	for (i = 1; i < (adapter->uc_macs + 1); i++)
		be_cmd_pmac_del(adapter, adapter->if_handle,
				adapter->pmac_id[i], 0);
	adapter->uc_macs = 0;

	for_all_evt_queues(adapter, eqo, i) {
		if (msix_enabled(adapter))
			synchronize_irq(be_msix_vec_get(adapter, eqo));
		else
			synchronize_irq(netdev->irq);
		be_eq_clean(eqo);
	}

	be_irq_unregister(adapter);

	return 0;
}

static int be_rx_qs_create(struct be_adapter *adapter)
{
	struct rss_info *rss = &adapter->rss_info;
	u8 rss_key[RSS_HASH_KEY_LEN];
	struct be_rx_obj *rxo;
	int rc, i, j;

	for_all_rx_queues(adapter, rxo, i) {
		rc = be_queue_alloc(adapter, &rxo->q, RX_Q_LEN,
				    sizeof(struct be_eth_rx_d));
		if (rc)
			return rc;
	}

	/* The FW would like the default RXQ to be created first */
	rxo = default_rxo(adapter);
	rc = be_cmd_rxq_create(adapter, &rxo->q, rxo->cq.id, rx_frag_size,
			       adapter->if_handle, false, &rxo->rss_id);
	if (rc)
		return rc;

	for_all_rss_queues(adapter, rxo, i) {
		rc = be_cmd_rxq_create(adapter, &rxo->q, rxo->cq.id,
				       rx_frag_size, adapter->if_handle,
				       true, &rxo->rss_id);
		if (rc)
			return rc;
	}

	if (be_multi_rxq(adapter)) {
		for (j = 0; j < RSS_INDIR_TABLE_LEN;
			j += adapter->num_rx_qs - 1) {
			for_all_rss_queues(adapter, rxo, i) {
				if ((j + i) >= RSS_INDIR_TABLE_LEN)
					break;
				rss->rsstable[j + i] = rxo->rss_id;
				rss->rss_queue[j + i] = i;
			}
		}
		rss->rss_flags = RSS_ENABLE_TCP_IPV4 | RSS_ENABLE_IPV4 |
			RSS_ENABLE_TCP_IPV6 | RSS_ENABLE_IPV6;

		if (!BEx_chip(adapter))
			rss->rss_flags |= RSS_ENABLE_UDP_IPV4 |
				RSS_ENABLE_UDP_IPV6;
	} else {
		/* Disable RSS, if only default RX Q is created */
		rss->rss_flags = RSS_ENABLE_NONE;
	}

	netdev_rss_key_fill(rss_key, RSS_HASH_KEY_LEN);
	rc = be_cmd_rss_config(adapter, rss->rsstable, rss->rss_flags,
			       128, rss_key);
	if (rc) {
		rss->rss_flags = RSS_ENABLE_NONE;
		return rc;
	}

	memcpy(rss->rss_hkey, rss_key, RSS_HASH_KEY_LEN);

	/* First time posting */
	for_all_rx_queues(adapter, rxo, i)
		be_post_rx_frags(rxo, GFP_KERNEL, MAX_RX_POST);
	return 0;
}

static int be_open(struct net_device *netdev)
{
	struct be_adapter *adapter = netdev_priv(netdev);
	struct be_eq_obj *eqo;
	struct be_rx_obj *rxo;
	struct be_tx_obj *txo;
	u8 link_status;
	int status, i;

	status = be_rx_qs_create(adapter);
	if (status)
		goto err;

	status = be_irq_register(adapter);
	if (status)
		goto err;

	for_all_rx_queues(adapter, rxo, i)
		be_cq_notify(adapter, rxo->cq.id, true, 0);

	for_all_tx_queues(adapter, txo, i)
		be_cq_notify(adapter, txo->cq.id, true, 0);

	be_async_mcc_enable(adapter);

	for_all_evt_queues(adapter, eqo, i) {
		napi_enable(&eqo->napi);
		be_enable_busy_poll(eqo);
		be_eq_notify(adapter, eqo->q.id, true, true, 0);
	}
	adapter->flags |= BE_FLAGS_NAPI_ENABLED;

	status = be_cmd_link_status_query(adapter, NULL, &link_status, 0);
	if (!status)
		be_link_status_update(adapter, link_status);

	netif_tx_start_all_queues(netdev);
	be_roce_dev_open(adapter);

#ifdef CONFIG_BE2NET_VXLAN
	if (skyhawk_chip(adapter))
		vxlan_get_rx_port(netdev);
#endif

	return 0;
err:
	be_close(adapter->netdev);
	return -EIO;
}

static int be_setup_wol(struct be_adapter *adapter, bool enable)
{
	struct be_dma_mem cmd;
	int status = 0;
	u8 mac[ETH_ALEN];

	memset(mac, 0, ETH_ALEN);

	cmd.size = sizeof(struct be_cmd_req_acpi_wol_magic_config);
	cmd.va = dma_zalloc_coherent(&adapter->pdev->dev, cmd.size, &cmd.dma,
				     GFP_KERNEL);
	if (!cmd.va)
		return -ENOMEM;

	if (enable) {
		status = pci_write_config_dword(adapter->pdev,
						PCICFG_PM_CONTROL_OFFSET,
						PCICFG_PM_CONTROL_MASK);
		if (status) {
			dev_err(&adapter->pdev->dev,
				"Could not enable Wake-on-lan\n");
			dma_free_coherent(&adapter->pdev->dev, cmd.size, cmd.va,
					  cmd.dma);
			return status;
		}
		status = be_cmd_enable_magic_wol(adapter,
						 adapter->netdev->dev_addr,
						 &cmd);
		pci_enable_wake(adapter->pdev, PCI_D3hot, 1);
		pci_enable_wake(adapter->pdev, PCI_D3cold, 1);
	} else {
		status = be_cmd_enable_magic_wol(adapter, mac, &cmd);
		pci_enable_wake(adapter->pdev, PCI_D3hot, 0);
		pci_enable_wake(adapter->pdev, PCI_D3cold, 0);
	}

	dma_free_coherent(&adapter->pdev->dev, cmd.size, cmd.va, cmd.dma);
	return status;
}

/*
 * Generate a seed MAC address from the PF MAC Address using jhash.
 * MAC Address for VFs are assigned incrementally starting from the seed.
 * These addresses are programmed in the ASIC by the PF and the VF driver
 * queries for the MAC address during its probe.
 */
static int be_vf_eth_addr_config(struct be_adapter *adapter)
{
	u32 vf;
	int status = 0;
	u8 mac[ETH_ALEN];
	struct be_vf_cfg *vf_cfg;

	be_vf_eth_addr_generate(adapter, mac);

	for_all_vfs(adapter, vf_cfg, vf) {
		if (BEx_chip(adapter))
			status = be_cmd_pmac_add(adapter, mac,
						 vf_cfg->if_handle,
						 &vf_cfg->pmac_id, vf + 1);
		else
			status = be_cmd_set_mac(adapter, mac, vf_cfg->if_handle,
						vf + 1);

		if (status)
			dev_err(&adapter->pdev->dev,
				"Mac address assignment failed for VF %d\n",
				vf);
		else
			memcpy(vf_cfg->mac_addr, mac, ETH_ALEN);

		mac[5] += 1;
	}
	return status;
}

static int be_vfs_mac_query(struct be_adapter *adapter)
{
	int status, vf;
	u8 mac[ETH_ALEN];
	struct be_vf_cfg *vf_cfg;

	for_all_vfs(adapter, vf_cfg, vf) {
		status = be_cmd_get_active_mac(adapter, vf_cfg->pmac_id,
					       mac, vf_cfg->if_handle,
					       false, vf+1);
		if (status)
			return status;
		memcpy(vf_cfg->mac_addr, mac, ETH_ALEN);
	}
	return 0;
}

static void be_vf_clear(struct be_adapter *adapter)
{
	struct be_vf_cfg *vf_cfg;
	u32 vf;

	if (pci_vfs_assigned(adapter->pdev)) {
		dev_warn(&adapter->pdev->dev,
			 "VFs are assigned to VMs: not disabling VFs\n");
		goto done;
	}

	pci_disable_sriov(adapter->pdev);

	for_all_vfs(adapter, vf_cfg, vf) {
		if (BEx_chip(adapter))
			be_cmd_pmac_del(adapter, vf_cfg->if_handle,
					vf_cfg->pmac_id, vf + 1);
		else
			be_cmd_set_mac(adapter, NULL, vf_cfg->if_handle,
				       vf + 1);

		be_cmd_if_destroy(adapter, vf_cfg->if_handle, vf + 1);
	}
done:
	kfree(adapter->vf_cfg);
	adapter->num_vfs = 0;
	adapter->flags &= ~BE_FLAGS_SRIOV_ENABLED;
}

static void be_clear_queues(struct be_adapter *adapter)
{
	be_mcc_queues_destroy(adapter);
	be_rx_cqs_destroy(adapter);
	be_tx_queues_destroy(adapter);
	be_evt_queues_destroy(adapter);
}

static void be_cancel_worker(struct be_adapter *adapter)
{
	if (adapter->flags & BE_FLAGS_WORKER_SCHEDULED) {
		cancel_delayed_work_sync(&adapter->work);
		adapter->flags &= ~BE_FLAGS_WORKER_SCHEDULED;
	}
}

static void be_mac_clear(struct be_adapter *adapter)
{
	int i;

	if (adapter->pmac_id) {
		for (i = 0; i < (adapter->uc_macs + 1); i++)
			be_cmd_pmac_del(adapter, adapter->if_handle,
					adapter->pmac_id[i], 0);
		adapter->uc_macs = 0;

		kfree(adapter->pmac_id);
		adapter->pmac_id = NULL;
	}
}

#ifdef CONFIG_BE2NET_VXLAN
static void be_disable_vxlan_offloads(struct be_adapter *adapter)
{
	struct net_device *netdev = adapter->netdev;

	if (adapter->flags & BE_FLAGS_VXLAN_OFFLOADS)
		be_cmd_manage_iface(adapter, adapter->if_handle,
				    OP_CONVERT_TUNNEL_TO_NORMAL);

	if (adapter->vxlan_port)
		be_cmd_set_vxlan_port(adapter, 0);

	adapter->flags &= ~BE_FLAGS_VXLAN_OFFLOADS;
	adapter->vxlan_port = 0;

	netdev->hw_enc_features = 0;
	netdev->hw_features &= ~(NETIF_F_GSO_UDP_TUNNEL);
	netdev->features &= ~(NETIF_F_GSO_UDP_TUNNEL);
}
#endif

static int be_clear(struct be_adapter *adapter)
{
	be_cancel_worker(adapter);

	if (sriov_enabled(adapter))
		be_vf_clear(adapter);

	/* Re-configure FW to distribute resources evenly across max-supported
	 * number of VFs, only when VFs are not already enabled.
	 */
	if (be_physfn(adapter) && !pci_vfs_assigned(adapter->pdev))
		be_cmd_set_sriov_config(adapter, adapter->pool_res,
					pci_sriov_get_totalvfs(adapter->pdev));

#ifdef CONFIG_BE2NET_VXLAN
	be_disable_vxlan_offloads(adapter);
#endif
	/* delete the primary mac along with the uc-mac list */
	be_mac_clear(adapter);

	be_cmd_if_destroy(adapter, adapter->if_handle,  0);

	be_clear_queues(adapter);

	be_msix_disable(adapter);
	adapter->flags &= ~BE_FLAGS_SETUP_DONE;
	return 0;
}

static int be_if_create(struct be_adapter *adapter, u32 *if_handle,
			u32 cap_flags, u32 vf)
{
	u32 en_flags;
	int status;

	en_flags = BE_IF_FLAGS_UNTAGGED | BE_IF_FLAGS_BROADCAST |
		   BE_IF_FLAGS_MULTICAST | BE_IF_FLAGS_PASS_L3L4_ERRORS |
		   BE_IF_FLAGS_RSS;

	en_flags &= cap_flags;

	status = be_cmd_if_create(adapter, cap_flags, en_flags,
				  if_handle, vf);

	return status;
}

static int be_vfs_if_create(struct be_adapter *adapter)
{
	struct be_resources res = {0};
	struct be_vf_cfg *vf_cfg;
	u32 cap_flags, vf;
	int status;

	/* If a FW profile exists, then cap_flags are updated */
	cap_flags = BE_IF_FLAGS_UNTAGGED | BE_IF_FLAGS_BROADCAST |
		    BE_IF_FLAGS_MULTICAST;

	for_all_vfs(adapter, vf_cfg, vf) {
		if (!BE3_chip(adapter)) {
			status = be_cmd_get_profile_config(adapter, &res,
							   vf + 1);
			if (!status)
				cap_flags = res.if_cap_flags;
		}

		status = be_if_create(adapter, &vf_cfg->if_handle,
				      cap_flags, vf + 1);
		if (status)
			return status;
	}

	return 0;
}

static int be_vf_setup_init(struct be_adapter *adapter)
{
	struct be_vf_cfg *vf_cfg;
	int vf;

	adapter->vf_cfg = kcalloc(adapter->num_vfs, sizeof(*vf_cfg),
				  GFP_KERNEL);
	if (!adapter->vf_cfg)
		return -ENOMEM;

	for_all_vfs(adapter, vf_cfg, vf) {
		vf_cfg->if_handle = -1;
		vf_cfg->pmac_id = -1;
	}
	return 0;
}

static int be_vf_setup(struct be_adapter *adapter)
{
	struct device *dev = &adapter->pdev->dev;
	struct be_vf_cfg *vf_cfg;
	int status, old_vfs, vf;
	u32 privileges;

	old_vfs = pci_num_vf(adapter->pdev);

	status = be_vf_setup_init(adapter);
	if (status)
		goto err;

	if (old_vfs) {
		for_all_vfs(adapter, vf_cfg, vf) {
			status = be_cmd_get_if_id(adapter, vf_cfg, vf);
			if (status)
				goto err;
		}

		status = be_vfs_mac_query(adapter);
		if (status)
			goto err;
	} else {
		status = be_vfs_if_create(adapter);
		if (status)
			goto err;

		status = be_vf_eth_addr_config(adapter);
		if (status)
			goto err;
	}

	for_all_vfs(adapter, vf_cfg, vf) {
		/* Allow VFs to programs MAC/VLAN filters */
		status = be_cmd_get_fn_privileges(adapter, &privileges, vf + 1);
		if (!status && !(privileges & BE_PRIV_FILTMGMT)) {
			status = be_cmd_set_fn_privileges(adapter,
							  privileges |
							  BE_PRIV_FILTMGMT,
							  vf + 1);
			if (!status)
				dev_info(dev, "VF%d has FILTMGMT privilege\n",
					 vf);
		}

		/* Allow full available bandwidth */
		if (!old_vfs)
			be_cmd_config_qos(adapter, 0, 0, vf + 1);

		if (!old_vfs) {
			be_cmd_enable_vf(adapter, vf + 1);
			be_cmd_set_logical_link_config(adapter,
						       IFLA_VF_LINK_STATE_AUTO,
						       vf+1);
		}
	}

	if (!old_vfs) {
		status = pci_enable_sriov(adapter->pdev, adapter->num_vfs);
		if (status) {
			dev_err(dev, "SRIOV enable failed\n");
			adapter->num_vfs = 0;
			goto err;
		}
	}

	adapter->flags |= BE_FLAGS_SRIOV_ENABLED;
	return 0;
err:
	dev_err(dev, "VF setup failed\n");
	be_vf_clear(adapter);
	return status;
}

/* Converting function_mode bits on BE3 to SH mc_type enums */

static u8 be_convert_mc_type(u32 function_mode)
{
	if (function_mode & VNIC_MODE && function_mode & QNQ_MODE)
		return vNIC1;
	else if (function_mode & QNQ_MODE)
		return FLEX10;
	else if (function_mode & VNIC_MODE)
		return vNIC2;
	else if (function_mode & UMC_ENABLED)
		return UMC;
	else
		return MC_NONE;
}

/* On BE2/BE3 FW does not suggest the supported limits */
static void BEx_get_resources(struct be_adapter *adapter,
			      struct be_resources *res)
{
	bool use_sriov = adapter->num_vfs ? 1 : 0;

	if (be_physfn(adapter))
		res->max_uc_mac = BE_UC_PMAC_COUNT;
	else
		res->max_uc_mac = BE_VF_UC_PMAC_COUNT;

	adapter->mc_type = be_convert_mc_type(adapter->function_mode);

	if (be_is_mc(adapter)) {
		/* Assuming that there are 4 channels per port,
		 * when multi-channel is enabled
		 */
		if (be_is_qnq_mode(adapter))
			res->max_vlans = BE_NUM_VLANS_SUPPORTED/8;
		else
			/* In a non-qnq multichannel mode, the pvid
			 * takes up one vlan entry
			 */
			res->max_vlans = (BE_NUM_VLANS_SUPPORTED / 4) - 1;
	} else {
		res->max_vlans = BE_NUM_VLANS_SUPPORTED;
	}

	res->max_mcast_mac = BE_MAX_MC;

	/* 1) For BE3 1Gb ports, FW does not support multiple TXQs
	 * 2) Create multiple TX rings on a BE3-R multi-channel interface
	 *    *only* if it is RSS-capable.
	 */
	if (BE2_chip(adapter) || use_sriov ||  (adapter->port_num > 1) ||
	    !be_physfn(adapter) || (be_is_mc(adapter) &&
	    !(adapter->function_caps & BE_FUNCTION_CAPS_RSS))) {
		res->max_tx_qs = 1;
	} else if (adapter->function_caps & BE_FUNCTION_CAPS_SUPER_NIC) {
		struct be_resources super_nic_res = {0};

		/* On a SuperNIC profile, the driver needs to use the
		 * GET_PROFILE_CONFIG cmd to query the per-function TXQ limits
		 */
		be_cmd_get_profile_config(adapter, &super_nic_res, 0);
		/* Some old versions of BE3 FW don't report max_tx_qs value */
		res->max_tx_qs = super_nic_res.max_tx_qs ? : BE3_MAX_TX_QS;
	} else {
		res->max_tx_qs = BE3_MAX_TX_QS;
	}

	if ((adapter->function_caps & BE_FUNCTION_CAPS_RSS) &&
	    !use_sriov && be_physfn(adapter))
		res->max_rss_qs = (adapter->be3_native) ?
					   BE3_MAX_RSS_QS : BE2_MAX_RSS_QS;
	res->max_rx_qs = res->max_rss_qs + 1;

	if (be_physfn(adapter))
		res->max_evt_qs = (be_max_vfs(adapter) > 0) ?
					BE3_SRIOV_MAX_EVT_QS : BE3_MAX_EVT_QS;
	else
		res->max_evt_qs = 1;

	res->if_cap_flags = BE_IF_CAP_FLAGS_WANT;
	if (!(adapter->function_caps & BE_FUNCTION_CAPS_RSS))
		res->if_cap_flags &= ~BE_IF_FLAGS_RSS;
}

static void be_setup_init(struct be_adapter *adapter)
{
	adapter->vlan_prio_bmap = 0xff;
	adapter->phy.link_speed = -1;
	adapter->if_handle = -1;
	adapter->be3_native = false;
	adapter->promiscuous = false;
	if (be_physfn(adapter))
		adapter->cmd_privileges = MAX_PRIVILEGES;
	else
		adapter->cmd_privileges = MIN_PRIVILEGES;
}

static int be_get_sriov_config(struct be_adapter *adapter)
{
	struct device *dev = &adapter->pdev->dev;
	struct be_resources res = {0};
	int max_vfs, old_vfs;

	/* Some old versions of BE3 FW don't report max_vfs value */
	be_cmd_get_profile_config(adapter, &res, 0);

	if (BE3_chip(adapter) && !res.max_vfs) {
		max_vfs = pci_sriov_get_totalvfs(adapter->pdev);
		res.max_vfs = max_vfs > 0 ? min(MAX_VFS, max_vfs) : 0;
	}

	adapter->pool_res = res;

	if (!be_max_vfs(adapter)) {
		if (num_vfs)
			dev_warn(dev, "SRIOV is disabled. Ignoring num_vfs\n");
		adapter->num_vfs = 0;
		return 0;
	}

	pci_sriov_set_totalvfs(adapter->pdev, be_max_vfs(adapter));

	/* validate num_vfs module param */
	old_vfs = pci_num_vf(adapter->pdev);
	if (old_vfs) {
		dev_info(dev, "%d VFs are already enabled\n", old_vfs);
		if (old_vfs != num_vfs)
			dev_warn(dev, "Ignoring num_vfs=%d setting\n", num_vfs);
		adapter->num_vfs = old_vfs;
	} else {
		if (num_vfs > be_max_vfs(adapter)) {
			dev_info(dev, "Resources unavailable to init %d VFs\n",
				 num_vfs);
			dev_info(dev, "Limiting to %d VFs\n",
				 be_max_vfs(adapter));
		}
		adapter->num_vfs = min_t(u16, num_vfs, be_max_vfs(adapter));
	}

	return 0;
}

static int be_get_resources(struct be_adapter *adapter)
{
	struct device *dev = &adapter->pdev->dev;
	struct be_resources res = {0};
	int status;

	if (BEx_chip(adapter)) {
		BEx_get_resources(adapter, &res);
		adapter->res = res;
	}

	/* For Lancer, SH etc read per-function resource limits from FW.
	 * GET_FUNC_CONFIG returns per function guaranteed limits.
	 * GET_PROFILE_CONFIG returns PCI-E related limits PF-pool limits
	 */
	if (!BEx_chip(adapter)) {
		status = be_cmd_get_func_config(adapter, &res);
		if (status)
			return status;

		/* If RoCE may be enabled stash away half the EQs for RoCE */
		if (be_roce_supported(adapter))
			res.max_evt_qs /= 2;
		adapter->res = res;
	}

	dev_info(dev, "Max: txqs %d, rxqs %d, rss %d, eqs %d, vfs %d\n",
		 be_max_txqs(adapter), be_max_rxqs(adapter),
		 be_max_rss(adapter), be_max_eqs(adapter),
		 be_max_vfs(adapter));
	dev_info(dev, "Max: uc-macs %d, mc-macs %d, vlans %d\n",
		 be_max_uc(adapter), be_max_mc(adapter),
		 be_max_vlans(adapter));

	return 0;
}

static void be_sriov_config(struct be_adapter *adapter)
{
	struct device *dev = &adapter->pdev->dev;
	int status;

	status = be_get_sriov_config(adapter);
	if (status) {
		dev_err(dev, "Failed to query SR-IOV configuration\n");
		dev_err(dev, "SR-IOV cannot be enabled\n");
		return;
	}

	/* When the HW is in SRIOV capable configuration, the PF-pool
	 * resources are equally distributed across the max-number of
	 * VFs. The user may request only a subset of the max-vfs to be
	 * enabled. Based on num_vfs, redistribute the resources across
	 * num_vfs so that each VF will have access to more number of
	 * resources. This facility is not available in BE3 FW.
	 * Also, this is done by FW in Lancer chip.
	 */
	if (be_max_vfs(adapter) && !pci_num_vf(adapter->pdev)) {
		status = be_cmd_set_sriov_config(adapter,
						 adapter->pool_res,
						 adapter->num_vfs);
		if (status)
			dev_err(dev, "Failed to optimize SR-IOV resources\n");
	}
}

static int be_get_config(struct be_adapter *adapter)
{
	u16 profile_id;
	int status;

	status = be_cmd_query_fw_cfg(adapter);
	if (status)
		return status;

	 if (be_physfn(adapter)) {
		status = be_cmd_get_active_profile(adapter, &profile_id);
		if (!status)
			dev_info(&adapter->pdev->dev,
				 "Using profile 0x%x\n", profile_id);
	}

	if (!BE2_chip(adapter) && be_physfn(adapter))
		be_sriov_config(adapter);

	status = be_get_resources(adapter);
	if (status)
		return status;

	adapter->pmac_id = kcalloc(be_max_uc(adapter),
				   sizeof(*adapter->pmac_id), GFP_KERNEL);
	if (!adapter->pmac_id)
		return -ENOMEM;

	/* Sanitize cfg_num_qs based on HW and platform limits */
	adapter->cfg_num_qs = min(adapter->cfg_num_qs, be_max_qs(adapter));

	return 0;
}

static int be_mac_setup(struct be_adapter *adapter)
{
	u8 mac[ETH_ALEN];
	int status;

	if (is_zero_ether_addr(adapter->netdev->dev_addr)) {
		status = be_cmd_get_perm_mac(adapter, mac);
		if (status)
			return status;

		memcpy(adapter->netdev->dev_addr, mac, ETH_ALEN);
		memcpy(adapter->netdev->perm_addr, mac, ETH_ALEN);
	} else {
		/* Maybe the HW was reset; dev_addr must be re-programmed */
		memcpy(mac, adapter->netdev->dev_addr, ETH_ALEN);
	}

	/* For BE3-R VFs, the PF programs the initial MAC address */
	if (!(BEx_chip(adapter) && be_virtfn(adapter)))
		be_cmd_pmac_add(adapter, mac, adapter->if_handle,
				&adapter->pmac_id[0], 0);
	return 0;
}

static void be_schedule_worker(struct be_adapter *adapter)
{
	schedule_delayed_work(&adapter->work, msecs_to_jiffies(1000));
	adapter->flags |= BE_FLAGS_WORKER_SCHEDULED;
}

static int be_setup_queues(struct be_adapter *adapter)
{
	struct net_device *netdev = adapter->netdev;
	int status;

	status = be_evt_queues_create(adapter);
	if (status)
		goto err;

	status = be_tx_qs_create(adapter);
	if (status)
		goto err;

	status = be_rx_cqs_create(adapter);
	if (status)
		goto err;

	status = be_mcc_queues_create(adapter);
	if (status)
		goto err;

	status = netif_set_real_num_rx_queues(netdev, adapter->num_rx_qs);
	if (status)
		goto err;

	status = netif_set_real_num_tx_queues(netdev, adapter->num_tx_qs);
	if (status)
		goto err;

	return 0;
err:
	dev_err(&adapter->pdev->dev, "queue_setup failed\n");
	return status;
}

int be_update_queues(struct be_adapter *adapter)
{
	struct net_device *netdev = adapter->netdev;
	int status;

	if (netif_running(netdev))
		be_close(netdev);

	be_cancel_worker(adapter);

	/* If any vectors have been shared with RoCE we cannot re-program
	 * the MSIx table.
	 */
	if (!adapter->num_msix_roce_vec)
		be_msix_disable(adapter);

	be_clear_queues(adapter);

	if (!msix_enabled(adapter)) {
		status = be_msix_enable(adapter);
		if (status)
			return status;
	}

	status = be_setup_queues(adapter);
	if (status)
		return status;

	be_schedule_worker(adapter);

	if (netif_running(netdev))
		status = be_open(netdev);

	return status;
}

static int be_setup(struct be_adapter *adapter)
{
	struct device *dev = &adapter->pdev->dev;
	int status;

	be_setup_init(adapter);

	if (!lancer_chip(adapter))
		be_cmd_req_native_mode(adapter);

	status = be_get_config(adapter);
	if (status)
		goto err;

	status = be_msix_enable(adapter);
	if (status)
		goto err;

	status = be_if_create(adapter, &adapter->if_handle,
			      be_if_cap_flags(adapter), 0);
	if (status)
		goto err;

	/* Updating real_num_tx/rx_queues() requires rtnl_lock() */
	rtnl_lock();
	status = be_setup_queues(adapter);
	rtnl_unlock();
	if (status)
		goto err;

	be_cmd_get_fn_privileges(adapter, &adapter->cmd_privileges, 0);

	status = be_mac_setup(adapter);
	if (status)
		goto err;

	be_cmd_get_fw_ver(adapter);
	dev_info(dev, "FW version is %s\n", adapter->fw_ver);

	if (BE2_chip(adapter) && fw_major_num(adapter->fw_ver) < 4) {
		dev_err(dev, "Firmware on card is old(%s), IRQs may not work",
			adapter->fw_ver);
		dev_err(dev, "Please upgrade firmware to version >= 4.0\n");
	}

	if (adapter->vlans_added)
		be_vid_config(adapter);

	be_set_rx_mode(adapter->netdev);

	be_cmd_get_acpi_wol_cap(adapter);

	status = be_cmd_set_flow_control(adapter, adapter->tx_fc,
					 adapter->rx_fc);
	if (status)
		be_cmd_get_flow_control(adapter, &adapter->tx_fc,
					&adapter->rx_fc);

	dev_info(&adapter->pdev->dev, "HW Flow control - TX:%d RX:%d\n",
		 adapter->tx_fc, adapter->rx_fc);

	if (be_physfn(adapter))
		be_cmd_set_logical_link_config(adapter,
					       IFLA_VF_LINK_STATE_AUTO, 0);

	if (adapter->num_vfs)
		be_vf_setup(adapter);

	status = be_cmd_get_phy_info(adapter);
	if (!status && be_pause_supported(adapter))
		adapter->phy.fc_autoneg = 1;

	be_schedule_worker(adapter);
	adapter->flags |= BE_FLAGS_SETUP_DONE;
	return 0;
err:
	be_clear(adapter);
	return status;
}

#ifdef CONFIG_NET_POLL_CONTROLLER
static void be_netpoll(struct net_device *netdev)
{
	struct be_adapter *adapter = netdev_priv(netdev);
	struct be_eq_obj *eqo;
	int i;

	for_all_evt_queues(adapter, eqo, i) {
		be_eq_notify(eqo->adapter, eqo->q.id, false, true, 0);
		napi_schedule(&eqo->napi);
	}
}
#endif

static char flash_cookie[2][16] = {"*** SE FLAS", "H DIRECTORY *** "};

static bool phy_flashing_required(struct be_adapter *adapter)
{
	return (adapter->phy.phy_type == PHY_TYPE_TN_8022 &&
		adapter->phy.interface_type == PHY_TYPE_BASET_10GB);
}

static bool is_comp_in_ufi(struct be_adapter *adapter,
			   struct flash_section_info *fsec, int type)
{
	int i = 0, img_type = 0;
	struct flash_section_info_g2 *fsec_g2 = NULL;

	if (BE2_chip(adapter))
		fsec_g2 = (struct flash_section_info_g2 *)fsec;

	for (i = 0; i < MAX_FLASH_COMP; i++) {
		if (fsec_g2)
			img_type = le32_to_cpu(fsec_g2->fsec_entry[i].type);
		else
			img_type = le32_to_cpu(fsec->fsec_entry[i].type);

		if (img_type == type)
			return true;
	}
	return false;

}

static struct flash_section_info *get_fsec_info(struct be_adapter *adapter,
						int header_size,
						const struct firmware *fw)
{
	struct flash_section_info *fsec = NULL;
	const u8 *p = fw->data;

	p += header_size;
	while (p < (fw->data + fw->size)) {
		fsec = (struct flash_section_info *)p;
		if (!memcmp(flash_cookie, fsec->cookie, sizeof(flash_cookie)))
			return fsec;
		p += 32;
	}
	return NULL;
}

static int be_check_flash_crc(struct be_adapter *adapter, const u8 *p,
			      u32 img_offset, u32 img_size, int hdr_size,
			      u16 img_optype, bool *crc_match)
{
	u32 crc_offset;
	int status;
	u8 crc[4];

	status = be_cmd_get_flash_crc(adapter, crc, img_optype, img_size - 4);
	if (status)
		return status;

	crc_offset = hdr_size + img_offset + img_size - 4;

	/* Skip flashing, if crc of flashed region matches */
	if (!memcmp(crc, p + crc_offset, 4))
		*crc_match = true;
	else
		*crc_match = false;

	return status;
}

static int be_flash(struct be_adapter *adapter, const u8 *img,
		    struct be_dma_mem *flash_cmd, int optype, int img_size)
{
	struct be_cmd_write_flashrom *req = flash_cmd->va;
	u32 total_bytes, flash_op, num_bytes;
	int status;

	total_bytes = img_size;
	while (total_bytes) {
		num_bytes = min_t(u32, 32*1024, total_bytes);

		total_bytes -= num_bytes;

		if (!total_bytes) {
			if (optype == OPTYPE_PHY_FW)
				flash_op = FLASHROM_OPER_PHY_FLASH;
			else
				flash_op = FLASHROM_OPER_FLASH;
		} else {
			if (optype == OPTYPE_PHY_FW)
				flash_op = FLASHROM_OPER_PHY_SAVE;
			else
				flash_op = FLASHROM_OPER_SAVE;
		}

		memcpy(req->data_buf, img, num_bytes);
		img += num_bytes;
		status = be_cmd_write_flashrom(adapter, flash_cmd, optype,
					       flash_op, num_bytes);
		if (base_status(status) == MCC_STATUS_ILLEGAL_REQUEST &&
		    optype == OPTYPE_PHY_FW)
			break;
		else if (status)
			return status;
	}
	return 0;
}

/* For BE2, BE3 and BE3-R */
static int be_flash_BEx(struct be_adapter *adapter,
			const struct firmware *fw,
			struct be_dma_mem *flash_cmd, int num_of_images)
{
	int img_hdrs_size = (num_of_images * sizeof(struct image_hdr));
	struct device *dev = &adapter->pdev->dev;
	struct flash_section_info *fsec = NULL;
	int status, i, filehdr_size, num_comp;
	const struct flash_comp *pflashcomp;
	bool crc_match;
	const u8 *p;

	struct flash_comp gen3_flash_types[] = {
		{ FLASH_iSCSI_PRIMARY_IMAGE_START_g3, OPTYPE_ISCSI_ACTIVE,
			FLASH_IMAGE_MAX_SIZE_g3, IMAGE_FIRMWARE_iSCSI},
		{ FLASH_REDBOOT_START_g3, OPTYPE_REDBOOT,
			FLASH_REDBOOT_IMAGE_MAX_SIZE_g3, IMAGE_BOOT_CODE},
		{ FLASH_iSCSI_BIOS_START_g3, OPTYPE_BIOS,
			FLASH_BIOS_IMAGE_MAX_SIZE_g3, IMAGE_OPTION_ROM_ISCSI},
		{ FLASH_PXE_BIOS_START_g3, OPTYPE_PXE_BIOS,
			FLASH_BIOS_IMAGE_MAX_SIZE_g3, IMAGE_OPTION_ROM_PXE},
		{ FLASH_FCoE_BIOS_START_g3, OPTYPE_FCOE_BIOS,
			FLASH_BIOS_IMAGE_MAX_SIZE_g3, IMAGE_OPTION_ROM_FCoE},
		{ FLASH_iSCSI_BACKUP_IMAGE_START_g3, OPTYPE_ISCSI_BACKUP,
			FLASH_IMAGE_MAX_SIZE_g3, IMAGE_FIRMWARE_BACKUP_iSCSI},
		{ FLASH_FCoE_PRIMARY_IMAGE_START_g3, OPTYPE_FCOE_FW_ACTIVE,
			FLASH_IMAGE_MAX_SIZE_g3, IMAGE_FIRMWARE_FCoE},
		{ FLASH_FCoE_BACKUP_IMAGE_START_g3, OPTYPE_FCOE_FW_BACKUP,
			FLASH_IMAGE_MAX_SIZE_g3, IMAGE_FIRMWARE_BACKUP_FCoE},
		{ FLASH_NCSI_START_g3, OPTYPE_NCSI_FW,
			FLASH_NCSI_IMAGE_MAX_SIZE_g3, IMAGE_NCSI},
		{ FLASH_PHY_FW_START_g3, OPTYPE_PHY_FW,
			FLASH_PHY_FW_IMAGE_MAX_SIZE_g3, IMAGE_FIRMWARE_PHY}
	};

	struct flash_comp gen2_flash_types[] = {
		{ FLASH_iSCSI_PRIMARY_IMAGE_START_g2, OPTYPE_ISCSI_ACTIVE,
			FLASH_IMAGE_MAX_SIZE_g2, IMAGE_FIRMWARE_iSCSI},
		{ FLASH_REDBOOT_START_g2, OPTYPE_REDBOOT,
			FLASH_REDBOOT_IMAGE_MAX_SIZE_g2, IMAGE_BOOT_CODE},
		{ FLASH_iSCSI_BIOS_START_g2, OPTYPE_BIOS,
			FLASH_BIOS_IMAGE_MAX_SIZE_g2, IMAGE_OPTION_ROM_ISCSI},
		{ FLASH_PXE_BIOS_START_g2, OPTYPE_PXE_BIOS,
			FLASH_BIOS_IMAGE_MAX_SIZE_g2, IMAGE_OPTION_ROM_PXE},
		{ FLASH_FCoE_BIOS_START_g2, OPTYPE_FCOE_BIOS,
			FLASH_BIOS_IMAGE_MAX_SIZE_g2, IMAGE_OPTION_ROM_FCoE},
		{ FLASH_iSCSI_BACKUP_IMAGE_START_g2, OPTYPE_ISCSI_BACKUP,
			FLASH_IMAGE_MAX_SIZE_g2, IMAGE_FIRMWARE_BACKUP_iSCSI},
		{ FLASH_FCoE_PRIMARY_IMAGE_START_g2, OPTYPE_FCOE_FW_ACTIVE,
			FLASH_IMAGE_MAX_SIZE_g2, IMAGE_FIRMWARE_FCoE},
		{ FLASH_FCoE_BACKUP_IMAGE_START_g2, OPTYPE_FCOE_FW_BACKUP,
			 FLASH_IMAGE_MAX_SIZE_g2, IMAGE_FIRMWARE_BACKUP_FCoE}
	};

	if (BE3_chip(adapter)) {
		pflashcomp = gen3_flash_types;
		filehdr_size = sizeof(struct flash_file_hdr_g3);
		num_comp = ARRAY_SIZE(gen3_flash_types);
	} else {
		pflashcomp = gen2_flash_types;
		filehdr_size = sizeof(struct flash_file_hdr_g2);
		num_comp = ARRAY_SIZE(gen2_flash_types);
	}

	/* Get flash section info*/
	fsec = get_fsec_info(adapter, filehdr_size + img_hdrs_size, fw);
	if (!fsec) {
		dev_err(dev, "Invalid Cookie. FW image may be corrupted\n");
		return -1;
	}
	for (i = 0; i < num_comp; i++) {
		if (!is_comp_in_ufi(adapter, fsec, pflashcomp[i].img_type))
			continue;

		if ((pflashcomp[i].optype == OPTYPE_NCSI_FW) &&
		    memcmp(adapter->fw_ver, "3.102.148.0", 11) < 0)
			continue;

		if (pflashcomp[i].optype == OPTYPE_PHY_FW  &&
		    !phy_flashing_required(adapter))
				continue;

		if (pflashcomp[i].optype == OPTYPE_REDBOOT) {
			status = be_check_flash_crc(adapter, fw->data,
						    pflashcomp[i].offset,
						    pflashcomp[i].size,
						    filehdr_size +
						    img_hdrs_size,
						    OPTYPE_REDBOOT, &crc_match);
			if (status) {
				dev_err(dev,
					"Could not get CRC for 0x%x region\n",
					pflashcomp[i].optype);
				continue;
			}

			if (crc_match)
				continue;
		}

		p = fw->data + filehdr_size + pflashcomp[i].offset +
			img_hdrs_size;
		if (p + pflashcomp[i].size > fw->data + fw->size)
			return -1;

		status = be_flash(adapter, p, flash_cmd, pflashcomp[i].optype,
				  pflashcomp[i].size);
		if (status) {
			dev_err(dev, "Flashing section type 0x%x failed\n",
				pflashcomp[i].img_type);
			return status;
		}
	}
	return 0;
}

static u16 be_get_img_optype(struct flash_section_entry fsec_entry)
{
	u32 img_type = le32_to_cpu(fsec_entry.type);
	u16 img_optype = le16_to_cpu(fsec_entry.optype);

	if (img_optype != 0xFFFF)
		return img_optype;

	switch (img_type) {
	case IMAGE_FIRMWARE_iSCSI:
		img_optype = OPTYPE_ISCSI_ACTIVE;
		break;
	case IMAGE_BOOT_CODE:
		img_optype = OPTYPE_REDBOOT;
		break;
	case IMAGE_OPTION_ROM_ISCSI:
		img_optype = OPTYPE_BIOS;
		break;
	case IMAGE_OPTION_ROM_PXE:
		img_optype = OPTYPE_PXE_BIOS;
		break;
	case IMAGE_OPTION_ROM_FCoE:
		img_optype = OPTYPE_FCOE_BIOS;
		break;
	case IMAGE_FIRMWARE_BACKUP_iSCSI:
		img_optype = OPTYPE_ISCSI_BACKUP;
		break;
	case IMAGE_NCSI:
		img_optype = OPTYPE_NCSI_FW;
		break;
	case IMAGE_FLASHISM_JUMPVECTOR:
		img_optype = OPTYPE_FLASHISM_JUMPVECTOR;
		break;
	case IMAGE_FIRMWARE_PHY:
		img_optype = OPTYPE_SH_PHY_FW;
		break;
	case IMAGE_REDBOOT_DIR:
		img_optype = OPTYPE_REDBOOT_DIR;
		break;
	case IMAGE_REDBOOT_CONFIG:
		img_optype = OPTYPE_REDBOOT_CONFIG;
		break;
	case IMAGE_UFI_DIR:
		img_optype = OPTYPE_UFI_DIR;
		break;
	default:
		break;
	}

	return img_optype;
}

static int be_flash_skyhawk(struct be_adapter *adapter,
			    const struct firmware *fw,
			    struct be_dma_mem *flash_cmd, int num_of_images)
{
	int img_hdrs_size = num_of_images * sizeof(struct image_hdr);
	struct device *dev = &adapter->pdev->dev;
	struct flash_section_info *fsec = NULL;
	u32 img_offset, img_size, img_type;
	int status, i, filehdr_size;
	bool crc_match, old_fw_img;
	u16 img_optype;
	const u8 *p;

	filehdr_size = sizeof(struct flash_file_hdr_g3);
	fsec = get_fsec_info(adapter, filehdr_size + img_hdrs_size, fw);
	if (!fsec) {
		dev_err(dev, "Invalid Cookie. FW image may be corrupted\n");
		return -EINVAL;
	}

	for (i = 0; i < le32_to_cpu(fsec->fsec_hdr.num_images); i++) {
		img_offset = le32_to_cpu(fsec->fsec_entry[i].offset);
		img_size   = le32_to_cpu(fsec->fsec_entry[i].pad_size);
		img_type   = le32_to_cpu(fsec->fsec_entry[i].type);
		img_optype = be_get_img_optype(fsec->fsec_entry[i]);
		old_fw_img = fsec->fsec_entry[i].optype == 0xFFFF;

		if (img_optype == 0xFFFF)
			continue;
		/* Don't bother verifying CRC if an old FW image is being
		 * flashed
		 */
		if (old_fw_img)
			goto flash;

		status = be_check_flash_crc(adapter, fw->data, img_offset,
					    img_size, filehdr_size +
					    img_hdrs_size, img_optype,
					    &crc_match);
		/* The current FW image on the card does not recognize the new
		 * FLASH op_type. The FW download is partially complete.
		 * Reboot the server now to enable FW image to recognize the
		 * new FLASH op_type. To complete the remaining process,
		 * download the same FW again after the reboot.
		 */
		if (base_status(status) == MCC_STATUS_ILLEGAL_REQUEST ||
		    base_status(status) == MCC_STATUS_ILLEGAL_FIELD) {
			dev_err(dev, "Flash incomplete. Reset the server\n");
			dev_err(dev, "Download FW image again after reset\n");
			return -EAGAIN;
		} else if (status) {
			dev_err(dev, "Could not get CRC for 0x%x region\n",
				img_optype);
			return -EFAULT;
		}

		if (crc_match)
			continue;

flash:
		p = fw->data + filehdr_size + img_offset + img_hdrs_size;
		if (p + img_size > fw->data + fw->size)
			return -1;

		status = be_flash(adapter, p, flash_cmd, img_optype, img_size);
		/* For old FW images ignore ILLEGAL_FIELD error or errors on
		 * UFI_DIR region
		 */
		if (old_fw_img &&
		    (base_status(status) == MCC_STATUS_ILLEGAL_FIELD ||
		     (img_optype == OPTYPE_UFI_DIR &&
		      base_status(status) == MCC_STATUS_FAILED))) {
			continue;
		} else if (status) {
			dev_err(dev, "Flashing section type 0x%x failed\n",
				img_type);
			return -EFAULT;
		}
	}
	return 0;
}

static int lancer_fw_download(struct be_adapter *adapter,
			      const struct firmware *fw)
{
#define LANCER_FW_DOWNLOAD_CHUNK      (32 * 1024)
#define LANCER_FW_DOWNLOAD_LOCATION   "/prg"
	struct device *dev = &adapter->pdev->dev;
	struct be_dma_mem flash_cmd;
	const u8 *data_ptr = NULL;
	u8 *dest_image_ptr = NULL;
	size_t image_size = 0;
	u32 chunk_size = 0;
	u32 data_written = 0;
	u32 offset = 0;
	int status = 0;
	u8 add_status = 0;
	u8 change_status;

	if (!IS_ALIGNED(fw->size, sizeof(u32))) {
		dev_err(dev, "FW image size should be multiple of 4\n");
		return -EINVAL;
	}

	flash_cmd.size = sizeof(struct lancer_cmd_req_write_object)
				+ LANCER_FW_DOWNLOAD_CHUNK;
	flash_cmd.va = dma_alloc_coherent(dev, flash_cmd.size,
					  &flash_cmd.dma, GFP_KERNEL);
	if (!flash_cmd.va)
		return -ENOMEM;

	dest_image_ptr = flash_cmd.va +
				sizeof(struct lancer_cmd_req_write_object);
	image_size = fw->size;
	data_ptr = fw->data;

	while (image_size) {
		chunk_size = min_t(u32, image_size, LANCER_FW_DOWNLOAD_CHUNK);

		/* Copy the image chunk content. */
		memcpy(dest_image_ptr, data_ptr, chunk_size);

		status = lancer_cmd_write_object(adapter, &flash_cmd,
						 chunk_size, offset,
						 LANCER_FW_DOWNLOAD_LOCATION,
						 &data_written, &change_status,
						 &add_status);
		if (status)
			break;

		offset += data_written;
		data_ptr += data_written;
		image_size -= data_written;
	}

	if (!status) {
		/* Commit the FW written */
		status = lancer_cmd_write_object(adapter, &flash_cmd,
						 0, offset,
						 LANCER_FW_DOWNLOAD_LOCATION,
						 &data_written, &change_status,
						 &add_status);
	}

	dma_free_coherent(dev, flash_cmd.size, flash_cmd.va, flash_cmd.dma);
	if (status) {
		dev_err(dev, "Firmware load error\n");
		return be_cmd_status(status);
	}

	dev_info(dev, "Firmware flashed successfully\n");

	if (change_status == LANCER_FW_RESET_NEEDED) {
		dev_info(dev, "Resetting adapter to activate new FW\n");
		status = lancer_physdev_ctrl(adapter,
					     PHYSDEV_CONTROL_FW_RESET_MASK);
		if (status) {
			dev_err(dev, "Adapter busy, could not reset FW\n");
			dev_err(dev, "Reboot server to activate new FW\n");
		}
	} else if (change_status != LANCER_NO_RESET_NEEDED) {
		dev_info(dev, "Reboot server to activate new FW\n");
	}

	return 0;
}

#define UFI_TYPE2		2
#define UFI_TYPE3		3
#define UFI_TYPE3R		10
#define UFI_TYPE4		4
static int be_get_ufi_type(struct be_adapter *adapter,
			   struct flash_file_hdr_g3 *fhdr)
{
	if (!fhdr)
		goto be_get_ufi_exit;

	if (skyhawk_chip(adapter) && fhdr->build[0] == '4')
		return UFI_TYPE4;
	else if (BE3_chip(adapter) && fhdr->build[0] == '3') {
		if (fhdr->asic_type_rev == 0x10)
			return UFI_TYPE3R;
		else
			return UFI_TYPE3;
	} else if (BE2_chip(adapter) && fhdr->build[0] == '2')
		return UFI_TYPE2;

be_get_ufi_exit:
	dev_err(&adapter->pdev->dev,
		"UFI and Interface are not compatible for flashing\n");
	return -1;
}

static int be_fw_download(struct be_adapter *adapter, const struct firmware* fw)
{
	struct flash_file_hdr_g3 *fhdr3;
	struct image_hdr *img_hdr_ptr = NULL;
	struct be_dma_mem flash_cmd;
	const u8 *p;
	int status = 0, i = 0, num_imgs = 0, ufi_type = 0;

	flash_cmd.size = sizeof(struct be_cmd_write_flashrom);
	flash_cmd.va = dma_alloc_coherent(&adapter->pdev->dev, flash_cmd.size,
					  &flash_cmd.dma, GFP_KERNEL);
	if (!flash_cmd.va) {
		status = -ENOMEM;
		goto be_fw_exit;
	}

	p = fw->data;
	fhdr3 = (struct flash_file_hdr_g3 *)p;

	ufi_type = be_get_ufi_type(adapter, fhdr3);

	num_imgs = le32_to_cpu(fhdr3->num_imgs);
	for (i = 0; i < num_imgs; i++) {
		img_hdr_ptr = (struct image_hdr *)(fw->data +
				(sizeof(struct flash_file_hdr_g3) +
				 i * sizeof(struct image_hdr)));
		if (le32_to_cpu(img_hdr_ptr->imageid) == 1) {
			switch (ufi_type) {
			case UFI_TYPE4:
				status = be_flash_skyhawk(adapter, fw,
							  &flash_cmd, num_imgs);
				break;
			case UFI_TYPE3R:
				status = be_flash_BEx(adapter, fw, &flash_cmd,
						      num_imgs);
				break;
			case UFI_TYPE3:
				/* Do not flash this ufi on BE3-R cards */
				if (adapter->asic_rev < 0x10)
					status = be_flash_BEx(adapter, fw,
							      &flash_cmd,
							      num_imgs);
				else {
					status = -EINVAL;
					dev_err(&adapter->pdev->dev,
						"Can't load BE3 UFI on BE3R\n");
				}
			}
		}
	}

	if (ufi_type == UFI_TYPE2)
		status = be_flash_BEx(adapter, fw, &flash_cmd, 0);
	else if (ufi_type == -1)
		status = -EINVAL;

	dma_free_coherent(&adapter->pdev->dev, flash_cmd.size, flash_cmd.va,
			  flash_cmd.dma);
	if (status) {
		dev_err(&adapter->pdev->dev, "Firmware load error\n");
		goto be_fw_exit;
	}

	dev_info(&adapter->pdev->dev, "Firmware flashed successfully\n");

be_fw_exit:
	return status;
}

int be_load_fw(struct be_adapter *adapter, u8 *fw_file)
{
	const struct firmware *fw;
	int status;

	if (!netif_running(adapter->netdev)) {
		dev_err(&adapter->pdev->dev,
			"Firmware load not allowed (interface is down)\n");
		return -ENETDOWN;
	}

	status = request_firmware(&fw, fw_file, &adapter->pdev->dev);
	if (status)
		goto fw_exit;

	dev_info(&adapter->pdev->dev, "Flashing firmware file %s\n", fw_file);

	if (lancer_chip(adapter))
		status = lancer_fw_download(adapter, fw);
	else
		status = be_fw_download(adapter, fw);

	if (!status)
		be_cmd_get_fw_ver(adapter);

fw_exit:
	release_firmware(fw);
	return status;
}

static int be_ndo_bridge_setlink(struct net_device *dev, struct nlmsghdr *nlh)
{
	struct be_adapter *adapter = netdev_priv(dev);
	struct nlattr *attr, *br_spec;
	int rem;
	int status = 0;
	u16 mode = 0;

	if (!sriov_enabled(adapter))
		return -EOPNOTSUPP;

	br_spec = nlmsg_find_attr(nlh, sizeof(struct ifinfomsg), IFLA_AF_SPEC);
	if (!br_spec)
		return -EINVAL;

	nla_for_each_nested(attr, br_spec, rem) {
		if (nla_type(attr) != IFLA_BRIDGE_MODE)
			continue;

		if (nla_len(attr) < sizeof(mode))
			return -EINVAL;

		mode = nla_get_u16(attr);
		if (mode != BRIDGE_MODE_VEPA && mode != BRIDGE_MODE_VEB)
			return -EINVAL;

		status = be_cmd_set_hsw_config(adapter, 0, 0,
					       adapter->if_handle,
					       mode == BRIDGE_MODE_VEPA ?
					       PORT_FWD_TYPE_VEPA :
					       PORT_FWD_TYPE_VEB);
		if (status)
			goto err;

		dev_info(&adapter->pdev->dev, "enabled switch mode: %s\n",
			 mode == BRIDGE_MODE_VEPA ? "VEPA" : "VEB");

		return status;
	}
err:
	dev_err(&adapter->pdev->dev, "Failed to set switch mode %s\n",
		mode == BRIDGE_MODE_VEPA ? "VEPA" : "VEB");

	return status;
}

static int be_ndo_bridge_getlink(struct sk_buff *skb, u32 pid, u32 seq,
				 struct net_device *dev, u32 filter_mask)
{
	struct be_adapter *adapter = netdev_priv(dev);
	int status = 0;
	u8 hsw_mode;

	if (!sriov_enabled(adapter))
		return 0;

	/* BE and Lancer chips support VEB mode only */
	if (BEx_chip(adapter) || lancer_chip(adapter)) {
		hsw_mode = PORT_FWD_TYPE_VEB;
	} else {
		status = be_cmd_get_hsw_config(adapter, NULL, 0,
					       adapter->if_handle, &hsw_mode);
		if (status)
			return 0;
	}

	return ndo_dflt_bridge_getlink(skb, pid, seq, dev,
				       hsw_mode == PORT_FWD_TYPE_VEPA ?
				       BRIDGE_MODE_VEPA : BRIDGE_MODE_VEB,
				       0, 0);
}

#ifdef CONFIG_BE2NET_VXLAN
/* VxLAN offload Notes:
 *
 * The stack defines tunnel offload flags (hw_enc_features) for IP and doesn't
 * distinguish various types of transports (VxLAN, GRE, NVGRE ..). So, offload
 * is expected to work across all types of IP tunnels once exported. Skyhawk
 * supports offloads for either VxLAN or NVGRE, exclusively. So we export VxLAN
 * offloads in hw_enc_features only when a VxLAN port is added. If other (non
 * VxLAN) tunnels are configured while VxLAN offloads are enabled, offloads for
 * those other tunnels are unexported on the fly through ndo_features_check().
 *
 * Skyhawk supports VxLAN offloads only for one UDP dport. So, if the stack
 * adds more than one port, disable offloads and don't re-enable them again
 * until after all the tunnels are removed.
 */
static void be_add_vxlan_port(struct net_device *netdev, sa_family_t sa_family,
			      __be16 port)
{
	struct be_adapter *adapter = netdev_priv(netdev);
	struct device *dev = &adapter->pdev->dev;
	int status;

	if (lancer_chip(adapter) || BEx_chip(adapter))
		return;

	if (adapter->flags & BE_FLAGS_VXLAN_OFFLOADS) {
		dev_info(dev,
			 "Only one UDP port supported for VxLAN offloads\n");
		dev_info(dev, "Disabling VxLAN offloads\n");
		adapter->vxlan_port_count++;
		goto err;
	}

	if (adapter->vxlan_port_count++ >= 1)
		return;

	status = be_cmd_manage_iface(adapter, adapter->if_handle,
				     OP_CONVERT_NORMAL_TO_TUNNEL);
	if (status) {
		dev_warn(dev, "Failed to convert normal interface to tunnel\n");
		goto err;
	}

	status = be_cmd_set_vxlan_port(adapter, port);
	if (status) {
		dev_warn(dev, "Failed to add VxLAN port\n");
		goto err;
	}
	adapter->flags |= BE_FLAGS_VXLAN_OFFLOADS;
	adapter->vxlan_port = port;

	netdev->hw_enc_features |= NETIF_F_IP_CSUM | NETIF_F_IPV6_CSUM |
				   NETIF_F_TSO | NETIF_F_TSO6 |
				   NETIF_F_GSO_UDP_TUNNEL;
	netdev->hw_features |= NETIF_F_GSO_UDP_TUNNEL;
	netdev->features |= NETIF_F_GSO_UDP_TUNNEL;

	dev_info(dev, "Enabled VxLAN offloads for UDP port %d\n",
		 be16_to_cpu(port));
	return;
err:
	be_disable_vxlan_offloads(adapter);
}

static void be_del_vxlan_port(struct net_device *netdev, sa_family_t sa_family,
			      __be16 port)
{
	struct be_adapter *adapter = netdev_priv(netdev);

	if (lancer_chip(adapter) || BEx_chip(adapter))
		return;

	if (adapter->vxlan_port != port)
		goto done;

	be_disable_vxlan_offloads(adapter);

	dev_info(&adapter->pdev->dev,
		 "Disabled VxLAN offloads for UDP port %d\n",
		 be16_to_cpu(port));
done:
	adapter->vxlan_port_count--;
}

static netdev_features_t be_features_check(struct sk_buff *skb,
					   struct net_device *dev,
					   netdev_features_t features)
{
<<<<<<< HEAD
	return vxlan_features_check(skb, features);
=======
	struct be_adapter *adapter = netdev_priv(dev);
	u8 l4_hdr = 0;

	/* The code below restricts offload features for some tunneled packets.
	 * Offload features for normal (non tunnel) packets are unchanged.
	 */
	if (!skb->encapsulation ||
	    !(adapter->flags & BE_FLAGS_VXLAN_OFFLOADS))
		return features;

	/* It's an encapsulated packet and VxLAN offloads are enabled. We
	 * should disable tunnel offload features if it's not a VxLAN packet,
	 * as tunnel offloads have been enabled only for VxLAN. This is done to
	 * allow other tunneled traffic like GRE work fine while VxLAN
	 * offloads are configured in Skyhawk-R.
	 */
	switch (vlan_get_protocol(skb)) {
	case htons(ETH_P_IP):
		l4_hdr = ip_hdr(skb)->protocol;
		break;
	case htons(ETH_P_IPV6):
		l4_hdr = ipv6_hdr(skb)->nexthdr;
		break;
	default:
		return features;
	}

	if (l4_hdr != IPPROTO_UDP ||
	    skb->inner_protocol_type != ENCAP_TYPE_ETHER ||
	    skb->inner_protocol != htons(ETH_P_TEB) ||
	    skb_inner_mac_header(skb) - skb_transport_header(skb) !=
	    sizeof(struct udphdr) + sizeof(struct vxlanhdr))
		return features & ~(NETIF_F_ALL_CSUM | NETIF_F_GSO_MASK);

	return features;
>>>>>>> 59343cd7
}
#endif

static const struct net_device_ops be_netdev_ops = {
	.ndo_open		= be_open,
	.ndo_stop		= be_close,
	.ndo_start_xmit		= be_xmit,
	.ndo_set_rx_mode	= be_set_rx_mode,
	.ndo_set_mac_address	= be_mac_addr_set,
	.ndo_change_mtu		= be_change_mtu,
	.ndo_get_stats64	= be_get_stats64,
	.ndo_validate_addr	= eth_validate_addr,
	.ndo_vlan_rx_add_vid	= be_vlan_add_vid,
	.ndo_vlan_rx_kill_vid	= be_vlan_rem_vid,
	.ndo_set_vf_mac		= be_set_vf_mac,
	.ndo_set_vf_vlan	= be_set_vf_vlan,
	.ndo_set_vf_rate	= be_set_vf_tx_rate,
	.ndo_get_vf_config	= be_get_vf_config,
	.ndo_set_vf_link_state  = be_set_vf_link_state,
#ifdef CONFIG_NET_POLL_CONTROLLER
	.ndo_poll_controller	= be_netpoll,
#endif
	.ndo_bridge_setlink	= be_ndo_bridge_setlink,
	.ndo_bridge_getlink	= be_ndo_bridge_getlink,
#ifdef CONFIG_NET_RX_BUSY_POLL
	.ndo_busy_poll		= be_busy_poll,
#endif
#ifdef CONFIG_BE2NET_VXLAN
	.ndo_add_vxlan_port	= be_add_vxlan_port,
	.ndo_del_vxlan_port	= be_del_vxlan_port,
	.ndo_features_check	= be_features_check,
#endif
};

static void be_netdev_init(struct net_device *netdev)
{
	struct be_adapter *adapter = netdev_priv(netdev);

	netdev->hw_features |= NETIF_F_SG | NETIF_F_TSO | NETIF_F_TSO6 |
		NETIF_F_IP_CSUM | NETIF_F_IPV6_CSUM | NETIF_F_RXCSUM |
		NETIF_F_HW_VLAN_CTAG_TX;
	if (be_multi_rxq(adapter))
		netdev->hw_features |= NETIF_F_RXHASH;

	netdev->features |= netdev->hw_features |
		NETIF_F_HW_VLAN_CTAG_RX | NETIF_F_HW_VLAN_CTAG_FILTER;

	netdev->vlan_features |= NETIF_F_SG | NETIF_F_TSO | NETIF_F_TSO6 |
		NETIF_F_IP_CSUM | NETIF_F_IPV6_CSUM;

	netdev->priv_flags |= IFF_UNICAST_FLT;

	netdev->flags |= IFF_MULTICAST;

	netif_set_gso_max_size(netdev, 65535 - ETH_HLEN);

	netdev->netdev_ops = &be_netdev_ops;

	netdev->ethtool_ops = &be_ethtool_ops;
}

static void be_unmap_pci_bars(struct be_adapter *adapter)
{
	if (adapter->csr)
		pci_iounmap(adapter->pdev, adapter->csr);
	if (adapter->db)
		pci_iounmap(adapter->pdev, adapter->db);
}

static int db_bar(struct be_adapter *adapter)
{
	if (lancer_chip(adapter) || !be_physfn(adapter))
		return 0;
	else
		return 4;
}

static int be_roce_map_pci_bars(struct be_adapter *adapter)
{
	if (skyhawk_chip(adapter)) {
		adapter->roce_db.size = 4096;
		adapter->roce_db.io_addr = pci_resource_start(adapter->pdev,
							      db_bar(adapter));
		adapter->roce_db.total_size = pci_resource_len(adapter->pdev,
							       db_bar(adapter));
	}
	return 0;
}

static int be_map_pci_bars(struct be_adapter *adapter)
{
	u8 __iomem *addr;

	if (BEx_chip(adapter) && be_physfn(adapter)) {
		adapter->csr = pci_iomap(adapter->pdev, 2, 0);
		if (!adapter->csr)
			return -ENOMEM;
	}

	addr = pci_iomap(adapter->pdev, db_bar(adapter), 0);
	if (!addr)
		goto pci_map_err;
	adapter->db = addr;

	be_roce_map_pci_bars(adapter);
	return 0;

pci_map_err:
	dev_err(&adapter->pdev->dev, "Error in mapping PCI BARs\n");
	be_unmap_pci_bars(adapter);
	return -ENOMEM;
}

static void be_ctrl_cleanup(struct be_adapter *adapter)
{
	struct be_dma_mem *mem = &adapter->mbox_mem_alloced;

	be_unmap_pci_bars(adapter);

	if (mem->va)
		dma_free_coherent(&adapter->pdev->dev, mem->size, mem->va,
				  mem->dma);

	mem = &adapter->rx_filter;
	if (mem->va)
		dma_free_coherent(&adapter->pdev->dev, mem->size, mem->va,
				  mem->dma);
}

static int be_ctrl_init(struct be_adapter *adapter)
{
	struct be_dma_mem *mbox_mem_alloc = &adapter->mbox_mem_alloced;
	struct be_dma_mem *mbox_mem_align = &adapter->mbox_mem;
	struct be_dma_mem *rx_filter = &adapter->rx_filter;
	u32 sli_intf;
	int status;

	pci_read_config_dword(adapter->pdev, SLI_INTF_REG_OFFSET, &sli_intf);
	adapter->sli_family = (sli_intf & SLI_INTF_FAMILY_MASK) >>
				 SLI_INTF_FAMILY_SHIFT;
	adapter->virtfn = (sli_intf & SLI_INTF_FT_MASK) ? 1 : 0;

	status = be_map_pci_bars(adapter);
	if (status)
		goto done;

	mbox_mem_alloc->size = sizeof(struct be_mcc_mailbox) + 16;
	mbox_mem_alloc->va = dma_alloc_coherent(&adapter->pdev->dev,
						mbox_mem_alloc->size,
						&mbox_mem_alloc->dma,
						GFP_KERNEL);
	if (!mbox_mem_alloc->va) {
		status = -ENOMEM;
		goto unmap_pci_bars;
	}
	mbox_mem_align->size = sizeof(struct be_mcc_mailbox);
	mbox_mem_align->va = PTR_ALIGN(mbox_mem_alloc->va, 16);
	mbox_mem_align->dma = PTR_ALIGN(mbox_mem_alloc->dma, 16);
	memset(mbox_mem_align->va, 0, sizeof(struct be_mcc_mailbox));

	rx_filter->size = sizeof(struct be_cmd_req_rx_filter);
	rx_filter->va = dma_zalloc_coherent(&adapter->pdev->dev,
					    rx_filter->size, &rx_filter->dma,
					    GFP_KERNEL);
	if (!rx_filter->va) {
		status = -ENOMEM;
		goto free_mbox;
	}

	mutex_init(&adapter->mbox_lock);
	spin_lock_init(&adapter->mcc_lock);
	spin_lock_init(&adapter->mcc_cq_lock);

	init_completion(&adapter->et_cmd_compl);
	pci_save_state(adapter->pdev);
	return 0;

free_mbox:
	dma_free_coherent(&adapter->pdev->dev, mbox_mem_alloc->size,
			  mbox_mem_alloc->va, mbox_mem_alloc->dma);

unmap_pci_bars:
	be_unmap_pci_bars(adapter);

done:
	return status;
}

static void be_stats_cleanup(struct be_adapter *adapter)
{
	struct be_dma_mem *cmd = &adapter->stats_cmd;

	if (cmd->va)
		dma_free_coherent(&adapter->pdev->dev, cmd->size,
				  cmd->va, cmd->dma);
}

static int be_stats_init(struct be_adapter *adapter)
{
	struct be_dma_mem *cmd = &adapter->stats_cmd;

	if (lancer_chip(adapter))
		cmd->size = sizeof(struct lancer_cmd_req_pport_stats);
	else if (BE2_chip(adapter))
		cmd->size = sizeof(struct be_cmd_req_get_stats_v0);
	else if (BE3_chip(adapter))
		cmd->size = sizeof(struct be_cmd_req_get_stats_v1);
	else
		/* ALL non-BE ASICs */
		cmd->size = sizeof(struct be_cmd_req_get_stats_v2);

	cmd->va = dma_zalloc_coherent(&adapter->pdev->dev, cmd->size, &cmd->dma,
				      GFP_KERNEL);
	if (!cmd->va)
		return -ENOMEM;
	return 0;
}

static void be_remove(struct pci_dev *pdev)
{
	struct be_adapter *adapter = pci_get_drvdata(pdev);

	if (!adapter)
		return;

	be_roce_dev_remove(adapter);
	be_intr_set(adapter, false);

	cancel_delayed_work_sync(&adapter->func_recovery_work);

	unregister_netdev(adapter->netdev);

	be_clear(adapter);

	/* tell fw we're done with firing cmds */
	be_cmd_fw_clean(adapter);

	be_stats_cleanup(adapter);

	be_ctrl_cleanup(adapter);

	pci_disable_pcie_error_reporting(pdev);

	pci_release_regions(pdev);
	pci_disable_device(pdev);

	free_netdev(adapter->netdev);
}

static int be_get_initial_config(struct be_adapter *adapter)
{
	int status, level;

	status = be_cmd_get_cntl_attributes(adapter);
	if (status)
		return status;

	/* Must be a power of 2 or else MODULO will BUG_ON */
	adapter->be_get_temp_freq = 64;

	if (BEx_chip(adapter)) {
		level = be_cmd_get_fw_log_level(adapter);
		adapter->msg_enable =
			level <= FW_LOG_LEVEL_DEFAULT ? NETIF_MSG_HW : 0;
	}

	adapter->cfg_num_qs = netif_get_num_default_rss_queues();
	return 0;
}

static int lancer_recover_func(struct be_adapter *adapter)
{
	struct device *dev = &adapter->pdev->dev;
	int status;

	status = lancer_test_and_set_rdy_state(adapter);
	if (status)
		goto err;

	if (netif_running(adapter->netdev))
		be_close(adapter->netdev);

	be_clear(adapter);

	be_clear_all_error(adapter);

	status = be_setup(adapter);
	if (status)
		goto err;

	if (netif_running(adapter->netdev)) {
		status = be_open(adapter->netdev);
		if (status)
			goto err;
	}

	dev_err(dev, "Adapter recovery successful\n");
	return 0;
err:
	if (status == -EAGAIN)
		dev_err(dev, "Waiting for resource provisioning\n");
	else
		dev_err(dev, "Adapter recovery failed\n");

	return status;
}

static void be_func_recovery_task(struct work_struct *work)
{
	struct be_adapter *adapter =
		container_of(work, struct be_adapter,  func_recovery_work.work);
	int status = 0;

	be_detect_error(adapter);

	if (adapter->hw_error && lancer_chip(adapter)) {
		rtnl_lock();
		netif_device_detach(adapter->netdev);
		rtnl_unlock();

		status = lancer_recover_func(adapter);
		if (!status)
			netif_device_attach(adapter->netdev);
	}

	/* In Lancer, for all errors other than provisioning error (-EAGAIN),
	 * no need to attempt further recovery.
	 */
	if (!status || status == -EAGAIN)
		schedule_delayed_work(&adapter->func_recovery_work,
				      msecs_to_jiffies(1000));
}

static void be_worker(struct work_struct *work)
{
	struct be_adapter *adapter =
		container_of(work, struct be_adapter, work.work);
	struct be_rx_obj *rxo;
	int i;

	/* when interrupts are not yet enabled, just reap any pending
	* mcc completions */
	if (!netif_running(adapter->netdev)) {
		local_bh_disable();
		be_process_mcc(adapter);
		local_bh_enable();
		goto reschedule;
	}

	if (!adapter->stats_cmd_sent) {
		if (lancer_chip(adapter))
			lancer_cmd_get_pport_stats(adapter,
						   &adapter->stats_cmd);
		else
			be_cmd_get_stats(adapter, &adapter->stats_cmd);
	}

	if (be_physfn(adapter) &&
	    MODULO(adapter->work_counter, adapter->be_get_temp_freq) == 0)
		be_cmd_get_die_temperature(adapter);

	for_all_rx_queues(adapter, rxo, i) {
		/* Replenish RX-queues starved due to memory
		 * allocation failures.
		 */
		if (rxo->rx_post_starved)
			be_post_rx_frags(rxo, GFP_KERNEL, MAX_RX_POST);
	}

	be_eqd_update(adapter);

reschedule:
	adapter->work_counter++;
	schedule_delayed_work(&adapter->work, msecs_to_jiffies(1000));
}

/* If any VFs are already enabled don't FLR the PF */
static bool be_reset_required(struct be_adapter *adapter)
{
	return pci_num_vf(adapter->pdev) ? false : true;
}

static char *mc_name(struct be_adapter *adapter)
{
	char *str = "";	/* default */

	switch (adapter->mc_type) {
	case UMC:
		str = "UMC";
		break;
	case FLEX10:
		str = "FLEX10";
		break;
	case vNIC1:
		str = "vNIC-1";
		break;
	case nPAR:
		str = "nPAR";
		break;
	case UFP:
		str = "UFP";
		break;
	case vNIC2:
		str = "vNIC-2";
		break;
	default:
		str = "";
	}

	return str;
}

static inline char *func_name(struct be_adapter *adapter)
{
	return be_physfn(adapter) ? "PF" : "VF";
}

static int be_probe(struct pci_dev *pdev, const struct pci_device_id *pdev_id)
{
	int status = 0;
	struct be_adapter *adapter;
	struct net_device *netdev;
	char port_name;

	dev_info(&pdev->dev, "%s version is %s\n", DRV_NAME, DRV_VER);

	status = pci_enable_device(pdev);
	if (status)
		goto do_none;

	status = pci_request_regions(pdev, DRV_NAME);
	if (status)
		goto disable_dev;
	pci_set_master(pdev);

	netdev = alloc_etherdev_mqs(sizeof(*adapter), MAX_TX_QS, MAX_RX_QS);
	if (!netdev) {
		status = -ENOMEM;
		goto rel_reg;
	}
	adapter = netdev_priv(netdev);
	adapter->pdev = pdev;
	pci_set_drvdata(pdev, adapter);
	adapter->netdev = netdev;
	SET_NETDEV_DEV(netdev, &pdev->dev);

	status = dma_set_mask_and_coherent(&pdev->dev, DMA_BIT_MASK(64));
	if (!status) {
		netdev->features |= NETIF_F_HIGHDMA;
	} else {
		status = dma_set_mask_and_coherent(&pdev->dev, DMA_BIT_MASK(32));
		if (status) {
			dev_err(&pdev->dev, "Could not set PCI DMA Mask\n");
			goto free_netdev;
		}
	}

	status = pci_enable_pcie_error_reporting(pdev);
	if (!status)
		dev_info(&pdev->dev, "PCIe error reporting enabled\n");

	status = be_ctrl_init(adapter);
	if (status)
		goto free_netdev;

	/* sync up with fw's ready state */
	if (be_physfn(adapter)) {
		status = be_fw_wait_ready(adapter);
		if (status)
			goto ctrl_clean;
	}

	if (be_reset_required(adapter)) {
		status = be_cmd_reset_function(adapter);
		if (status)
			goto ctrl_clean;

		/* Wait for interrupts to quiesce after an FLR */
		msleep(100);
	}

	/* Allow interrupts for other ULPs running on NIC function */
	be_intr_set(adapter, true);

	/* tell fw we're ready to fire cmds */
	status = be_cmd_fw_init(adapter);
	if (status)
		goto ctrl_clean;

	status = be_stats_init(adapter);
	if (status)
		goto ctrl_clean;

	status = be_get_initial_config(adapter);
	if (status)
		goto stats_clean;

	INIT_DELAYED_WORK(&adapter->work, be_worker);
	INIT_DELAYED_WORK(&adapter->func_recovery_work, be_func_recovery_task);
	adapter->rx_fc = true;
	adapter->tx_fc = true;

	status = be_setup(adapter);
	if (status)
		goto stats_clean;

	be_netdev_init(netdev);
	status = register_netdev(netdev);
	if (status != 0)
		goto unsetup;

	be_roce_dev_add(adapter);

	schedule_delayed_work(&adapter->func_recovery_work,
			      msecs_to_jiffies(1000));

	be_cmd_query_port_name(adapter, &port_name);

	dev_info(&pdev->dev, "%s: %s %s port %c\n", nic_name(pdev),
		 func_name(adapter), mc_name(adapter), port_name);

	return 0;

unsetup:
	be_clear(adapter);
stats_clean:
	be_stats_cleanup(adapter);
ctrl_clean:
	be_ctrl_cleanup(adapter);
free_netdev:
	free_netdev(netdev);
rel_reg:
	pci_release_regions(pdev);
disable_dev:
	pci_disable_device(pdev);
do_none:
	dev_err(&pdev->dev, "%s initialization failed\n", nic_name(pdev));
	return status;
}

static int be_suspend(struct pci_dev *pdev, pm_message_t state)
{
	struct be_adapter *adapter = pci_get_drvdata(pdev);
	struct net_device *netdev =  adapter->netdev;

	if (adapter->wol_en)
		be_setup_wol(adapter, true);

	be_intr_set(adapter, false);
	cancel_delayed_work_sync(&adapter->func_recovery_work);

	netif_device_detach(netdev);
	if (netif_running(netdev)) {
		rtnl_lock();
		be_close(netdev);
		rtnl_unlock();
	}
	be_clear(adapter);

	pci_save_state(pdev);
	pci_disable_device(pdev);
	pci_set_power_state(pdev, pci_choose_state(pdev, state));
	return 0;
}

static int be_resume(struct pci_dev *pdev)
{
	int status = 0;
	struct be_adapter *adapter = pci_get_drvdata(pdev);
	struct net_device *netdev =  adapter->netdev;

	netif_device_detach(netdev);

	status = pci_enable_device(pdev);
	if (status)
		return status;

	pci_set_power_state(pdev, PCI_D0);
	pci_restore_state(pdev);

	status = be_fw_wait_ready(adapter);
	if (status)
		return status;

	status = be_cmd_reset_function(adapter);
	if (status)
		return status;

	be_intr_set(adapter, true);
	/* tell fw we're ready to fire cmds */
	status = be_cmd_fw_init(adapter);
	if (status)
		return status;

	be_setup(adapter);
	if (netif_running(netdev)) {
		rtnl_lock();
		be_open(netdev);
		rtnl_unlock();
	}

	schedule_delayed_work(&adapter->func_recovery_work,
			      msecs_to_jiffies(1000));
	netif_device_attach(netdev);

	if (adapter->wol_en)
		be_setup_wol(adapter, false);

	return 0;
}

/*
 * An FLR will stop BE from DMAing any data.
 */
static void be_shutdown(struct pci_dev *pdev)
{
	struct be_adapter *adapter = pci_get_drvdata(pdev);

	if (!adapter)
		return;

	be_roce_dev_shutdown(adapter);
	cancel_delayed_work_sync(&adapter->work);
	cancel_delayed_work_sync(&adapter->func_recovery_work);

	netif_device_detach(adapter->netdev);

	be_cmd_reset_function(adapter);

	pci_disable_device(pdev);
}

static pci_ers_result_t be_eeh_err_detected(struct pci_dev *pdev,
					    pci_channel_state_t state)
{
	struct be_adapter *adapter = pci_get_drvdata(pdev);
	struct net_device *netdev =  adapter->netdev;

	dev_err(&adapter->pdev->dev, "EEH error detected\n");

	if (!adapter->eeh_error) {
		adapter->eeh_error = true;

		cancel_delayed_work_sync(&adapter->func_recovery_work);

		rtnl_lock();
		netif_device_detach(netdev);
		if (netif_running(netdev))
			be_close(netdev);
		rtnl_unlock();

		be_clear(adapter);
	}

	if (state == pci_channel_io_perm_failure)
		return PCI_ERS_RESULT_DISCONNECT;

	pci_disable_device(pdev);

	/* The error could cause the FW to trigger a flash debug dump.
	 * Resetting the card while flash dump is in progress
	 * can cause it not to recover; wait for it to finish.
	 * Wait only for first function as it is needed only once per
	 * adapter.
	 */
	if (pdev->devfn == 0)
		ssleep(30);

	return PCI_ERS_RESULT_NEED_RESET;
}

static pci_ers_result_t be_eeh_reset(struct pci_dev *pdev)
{
	struct be_adapter *adapter = pci_get_drvdata(pdev);
	int status;

	dev_info(&adapter->pdev->dev, "EEH reset\n");

	status = pci_enable_device(pdev);
	if (status)
		return PCI_ERS_RESULT_DISCONNECT;

	pci_set_master(pdev);
	pci_set_power_state(pdev, PCI_D0);
	pci_restore_state(pdev);

	/* Check if card is ok and fw is ready */
	dev_info(&adapter->pdev->dev,
		 "Waiting for FW to be ready after EEH reset\n");
	status = be_fw_wait_ready(adapter);
	if (status)
		return PCI_ERS_RESULT_DISCONNECT;

	pci_cleanup_aer_uncorrect_error_status(pdev);
	be_clear_all_error(adapter);
	return PCI_ERS_RESULT_RECOVERED;
}

static void be_eeh_resume(struct pci_dev *pdev)
{
	int status = 0;
	struct be_adapter *adapter = pci_get_drvdata(pdev);
	struct net_device *netdev =  adapter->netdev;

	dev_info(&adapter->pdev->dev, "EEH resume\n");

	pci_save_state(pdev);

	status = be_cmd_reset_function(adapter);
	if (status)
		goto err;

	/* On some BE3 FW versions, after a HW reset,
	 * interrupts will remain disabled for each function.
	 * So, explicitly enable interrupts
	 */
	be_intr_set(adapter, true);

	/* tell fw we're ready to fire cmds */
	status = be_cmd_fw_init(adapter);
	if (status)
		goto err;

	status = be_setup(adapter);
	if (status)
		goto err;

	if (netif_running(netdev)) {
		status = be_open(netdev);
		if (status)
			goto err;
	}

	schedule_delayed_work(&adapter->func_recovery_work,
			      msecs_to_jiffies(1000));
	netif_device_attach(netdev);
	return;
err:
	dev_err(&adapter->pdev->dev, "EEH resume failed\n");
}

static const struct pci_error_handlers be_eeh_handlers = {
	.error_detected = be_eeh_err_detected,
	.slot_reset = be_eeh_reset,
	.resume = be_eeh_resume,
};

static struct pci_driver be_driver = {
	.name = DRV_NAME,
	.id_table = be_dev_ids,
	.probe = be_probe,
	.remove = be_remove,
	.suspend = be_suspend,
	.resume = be_resume,
	.shutdown = be_shutdown,
	.err_handler = &be_eeh_handlers
};

static int __init be_init_module(void)
{
	if (rx_frag_size != 8192 && rx_frag_size != 4096 &&
	    rx_frag_size != 2048) {
		printk(KERN_WARNING DRV_NAME
			" : Module param rx_frag_size must be 2048/4096/8192."
			" Using 2048\n");
		rx_frag_size = 2048;
	}

	return pci_register_driver(&be_driver);
}
module_init(be_init_module);

static void __exit be_exit_module(void)
{
	pci_unregister_driver(&be_driver);
}
module_exit(be_exit_module);<|MERGE_RESOLUTION|>--- conflicted
+++ resolved
@@ -4487,9 +4487,6 @@
 					   struct net_device *dev,
 					   netdev_features_t features)
 {
-<<<<<<< HEAD
-	return vxlan_features_check(skb, features);
-=======
 	struct be_adapter *adapter = netdev_priv(dev);
 	u8 l4_hdr = 0;
 
@@ -4525,7 +4522,6 @@
 		return features & ~(NETIF_F_ALL_CSUM | NETIF_F_GSO_MASK);
 
 	return features;
->>>>>>> 59343cd7
 }
 #endif
 
