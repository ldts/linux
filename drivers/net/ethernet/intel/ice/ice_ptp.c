--- conflicted
+++ resolved
@@ -6,11 +6,8 @@
 
 #define E810_OUT_PROP_DELAY_NS 1
 
-<<<<<<< HEAD
-=======
 #define UNKNOWN_INCVAL_E822 0x100000000ULL
 
->>>>>>> 754e0b0e
 static const struct ptp_pin_desc ice_pin_desc_e810t[] = {
 	/* name    idx   func         chan */
 	{ "GNSS",  GNSS, PTP_PF_EXTTS, 0, { 0, } },
@@ -1905,8 +1902,6 @@
 {
 	info->n_per_out = N_PER_OUT_E810;
 	info->n_ext_ts = N_EXT_TS_E810;
-<<<<<<< HEAD
-=======
 }
 
 /**
@@ -1927,7 +1922,6 @@
 	    boot_cpu_has(X86_FEATURE_TSC_KNOWN_FREQ))
 		info->getcrosststamp = ice_ptp_getcrosststamp_e822;
 #endif /* CONFIG_ICE_HWTS */
->>>>>>> 754e0b0e
 }
 
 /**
