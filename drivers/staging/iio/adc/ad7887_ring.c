/*
 * Copyright 2010-2011 Analog Devices Inc.
 * Copyright (C) 2008 Jonathan Cameron
 *
 * Licensed under the GPL-2.
 *
 * ad7887_ring.c
 */

#include <linux/interrupt.h>
#include <linux/device.h>
#include <linux/kernel.h>
#include <linux/slab.h>
#include <linux/sysfs.h>
#include <linux/spi/spi.h>

#include "../iio.h"
#include "../ring_generic.h"
#include "../ring_sw.h"
#include "../trigger.h"
#include "../sysfs.h"

#include "ad7887.h"

<<<<<<< HEAD
static IIO_SCAN_EL_C(in0, 0, 0, NULL);
static IIO_SCAN_EL_C(in1, 1, 0, NULL);
static IIO_SCAN_EL_TIMESTAMP(2);
static IIO_CONST_ATTR_SCAN_EL_TYPE(timestamp, s, 64, 64);

static ssize_t ad7887_show_type(struct device *dev,
				struct device_attribute *attr,
				char *buf)
{
	struct iio_ring_buffer *ring = dev_get_drvdata(dev);
	struct iio_dev *indio_dev = ring->indio_dev;
	struct ad7887_state *st = indio_dev->dev_data;

	return sprintf(buf, "%c%d/%d>>%d\n", st->chip_info->sign,
		       st->chip_info->bits, st->chip_info->storagebits,
		       st->chip_info->left_shift);
}
static IIO_DEVICE_ATTR(in_type, S_IRUGO, ad7887_show_type, NULL, 0);

static struct attribute *ad7887_scan_el_attrs[] = {
	&iio_scan_el_in0.dev_attr.attr,
	&iio_const_attr_in0_index.dev_attr.attr,
	&iio_scan_el_in1.dev_attr.attr,
	&iio_const_attr_in1_index.dev_attr.attr,
	&iio_const_attr_timestamp_index.dev_attr.attr,
	&iio_scan_el_timestamp.dev_attr.attr,
	&iio_const_attr_timestamp_type.dev_attr.attr,
	&iio_dev_attr_in_type.dev_attr.attr,
	NULL,
};

static mode_t ad7887_scan_el_attr_is_visible(struct kobject *kobj,
				     struct attribute *attr, int n)
{
	struct device *dev = container_of(kobj, struct device, kobj);
	struct iio_ring_buffer *ring = dev_get_drvdata(dev);
	struct iio_dev *indio_dev = ring->indio_dev;
	struct ad7887_state *st = indio_dev->dev_data;

	mode_t mode = attr->mode;

	if ((attr == &iio_scan_el_in1.dev_attr.attr) ||
		(attr == &iio_const_attr_in1_index.dev_attr.attr))
		if (!st->en_dual)
			mode = 0;

	return mode;
}

static struct attribute_group ad7887_scan_el_group = {
	.name = "scan_elements",
	.attrs = ad7887_scan_el_attrs,
	.is_visible = ad7887_scan_el_attr_is_visible,
};

=======
>>>>>>> d762f438
int ad7887_scan_from_ring(struct ad7887_state *st, long mask)
{
	struct iio_ring_buffer *ring = iio_priv_to_dev(st)->ring;
	int count = 0, ret;
	u16 *ring_data;

	if (!(ring->scan_mask & mask)) {
		ret = -EBUSY;
		goto error_ret;
	}

	ring_data = kmalloc(ring->access->get_bytes_per_datum(ring),
			    GFP_KERNEL);
	if (ring_data == NULL) {
		ret = -ENOMEM;
		goto error_ret;
	}
	ret = ring->access->read_last(ring, (u8 *) ring_data);
	if (ret)
		goto error_free_ring_data;

	/* for single channel scan the result is stored with zero offset */
	if ((ring->scan_mask == ((1 << 1) | (1 << 0))) && (mask == (1 << 1)))
		count = 1;

	ret = be16_to_cpu(ring_data[count]);

error_free_ring_data:
	kfree(ring_data);
error_ret:
	return ret;
}

/**
 * ad7887_ring_preenable() setup the parameters of the ring before enabling
 *
 * The complex nature of the setting of the nuber of bytes per datum is due
 * to this driver currently ensuring that the timestamp is stored at an 8
 * byte boundary.
 **/
static int ad7887_ring_preenable(struct iio_dev *indio_dev)
{
	struct ad7887_state *st = indio_dev->dev_data;
	struct iio_ring_buffer *ring = indio_dev->ring;

<<<<<<< HEAD
	st->d_size = ring->scan_count * st->chip_info->storagebits / 8;
=======
	st->d_size = ring->scan_count *
		st->chip_info->channel[0].scan_type.storagebits / 8;
>>>>>>> d762f438

	if (ring->scan_timestamp) {
		st->d_size += sizeof(s64);

		if (st->d_size % sizeof(s64))
			st->d_size += sizeof(s64) - (st->d_size % sizeof(s64));
	}

<<<<<<< HEAD
	if (indio_dev->ring->access.set_bytes_per_datum)
		indio_dev->ring->access.set_bytes_per_datum(indio_dev->ring,
=======
	if (indio_dev->ring->access->set_bytes_per_datum)
		indio_dev->ring->access->set_bytes_per_datum(indio_dev->ring,
>>>>>>> d762f438
							    st->d_size);

	switch (ring->scan_mask) {
	case (1 << 0):
		st->ring_msg = &st->msg[AD7887_CH0];
		break;
	case (1 << 1):
		st->ring_msg = &st->msg[AD7887_CH1];
		/* Dummy read: push CH1 setting down to hardware */
		spi_sync(st->spi, st->ring_msg);
		break;
	case ((1 << 1) | (1 << 0)):
		st->ring_msg = &st->msg[AD7887_CH0_CH1];
		break;
	}

	return 0;
}

static int ad7887_ring_postdisable(struct iio_dev *indio_dev)
{
	struct ad7887_state *st = indio_dev->dev_data;

	/* dummy read: restore default CH0 settin */
	return spi_sync(st->spi, &st->msg[AD7887_CH0]);
}

/**
<<<<<<< HEAD
 * ad7887_poll_func_th() th of trigger launched polling to ring buffer
 *
 * As sampling only occurs on spi comms occurring, leave timestamping until
 * then.  Some triggers will generate their own time stamp.  Currently
 * there is no way of notifying them when no one cares.
 **/
static void ad7887_poll_func_th(struct iio_dev *indio_dev, s64 time)
{
	struct ad7887_state *st = indio_dev->dev_data;

	schedule_work(&st->poll_work);
	return;
}
/**
 * ad7887_poll_bh_to_ring() bh of trigger launched polling to ring buffer
 * @work_s:	the work struct through which this was scheduled
=======
 * ad7887_trigger_handler() bh of trigger launched polling to ring buffer
>>>>>>> d762f438
 *
 * Currently there is no option in this driver to disable the saving of
 * timestamps within the ring.
 **/
static irqreturn_t ad7887_trigger_handler(int irq, void *p)
{
	struct iio_poll_func *pf = p;
	struct iio_dev *indio_dev = pf->private_data;
	struct ad7887_state *st = iio_dev_get_devdata(indio_dev);
	struct iio_ring_buffer *ring = indio_dev->ring;
	s64 time_ns;
	__u8 *buf;
	int b_sent;
<<<<<<< HEAD

	unsigned int bytes = ring->scan_count * st->chip_info->storagebits / 8;

	/* Ensure only one copy of this function running at a time */
	if (atomic_inc_return(&st->protect_ring) > 1)
		return;
=======

	unsigned int bytes = ring->scan_count *
		st->chip_info->channel[0].scan_type.storagebits / 8;
>>>>>>> d762f438

	buf = kzalloc(st->d_size, GFP_KERNEL);
	if (buf == NULL)
		return -ENOMEM;

	b_sent = spi_sync(st->spi, st->ring_msg);
	if (b_sent)
		goto done;

	time_ns = iio_get_time_ns();

	memcpy(buf, st->data, bytes);
	if (ring->scan_timestamp)
		memcpy(buf + st->d_size - sizeof(s64),
<<<<<<< HEAD
			&time_ns, sizeof(time_ns));
=======
		       &time_ns, sizeof(time_ns));
>>>>>>> d762f438

	indio_dev->ring->access->store_to(indio_dev->ring, buf, time_ns);
done:
	kfree(buf);
	iio_trigger_notify_done(indio_dev->trig);

	return IRQ_HANDLED;
}

static const struct iio_ring_setup_ops ad7887_ring_setup_ops = {
	.preenable = &ad7887_ring_preenable,
	.postenable = &iio_triggered_ring_postenable,
	.predisable = &iio_triggered_ring_predisable,
	.postdisable = &ad7887_ring_postdisable,
};

int ad7887_register_ring_funcs_and_init(struct iio_dev *indio_dev)
{
	int ret;

	indio_dev->ring = iio_sw_rb_allocate(indio_dev);
	if (!indio_dev->ring) {
		ret = -ENOMEM;
		goto error_ret;
	}
	/* Effectively select the ring buffer implementation */
	indio_dev->ring->access = &ring_sw_access_funcs;
	indio_dev->pollfunc = iio_alloc_pollfunc(&iio_pollfunc_store_time,
						 &ad7887_trigger_handler,
						 IRQF_ONESHOT,
						 indio_dev,
						 "ad7887_consumer%d",
						 indio_dev->id);
	if (indio_dev->pollfunc == NULL) {
		ret = -ENOMEM;
		goto error_deallocate_sw_rb;
	}
	/* Ring buffer functions - here trigger setup related */
<<<<<<< HEAD

	indio_dev->ring->preenable = &ad7887_ring_preenable;
	indio_dev->ring->postenable = &iio_triggered_ring_postenable;
	indio_dev->ring->predisable = &iio_triggered_ring_predisable;
	indio_dev->ring->postdisable = &ad7887_ring_postdisable;
	indio_dev->ring->scan_el_attrs = &ad7887_scan_el_group;
	indio_dev->ring->scan_timestamp = true;

	INIT_WORK(&st->poll_work, &ad7887_poll_bh_to_ring);
=======
	indio_dev->ring->setup_ops = &ad7887_ring_setup_ops;
>>>>>>> d762f438

	/* Flag that polled ring buffering is possible */
	indio_dev->modes |= INDIO_RING_TRIGGERED;
	return 0;

error_deallocate_sw_rb:
	iio_sw_rb_free(indio_dev->ring);
error_ret:
	return ret;
}

void ad7887_ring_cleanup(struct iio_dev *indio_dev)
{
	/* ensure that the trigger has been detached */
	if (indio_dev->trig) {
		iio_put_trigger(indio_dev->trig);
		iio_trigger_dettach_poll_func(indio_dev->trig,
					      indio_dev->pollfunc);
	}
	iio_dealloc_pollfunc(indio_dev->pollfunc);
	iio_sw_rb_free(indio_dev->ring);
}<|MERGE_RESOLUTION|>--- conflicted
+++ resolved
@@ -22,64 +22,6 @@
 
 #include "ad7887.h"
 
-<<<<<<< HEAD
-static IIO_SCAN_EL_C(in0, 0, 0, NULL);
-static IIO_SCAN_EL_C(in1, 1, 0, NULL);
-static IIO_SCAN_EL_TIMESTAMP(2);
-static IIO_CONST_ATTR_SCAN_EL_TYPE(timestamp, s, 64, 64);
-
-static ssize_t ad7887_show_type(struct device *dev,
-				struct device_attribute *attr,
-				char *buf)
-{
-	struct iio_ring_buffer *ring = dev_get_drvdata(dev);
-	struct iio_dev *indio_dev = ring->indio_dev;
-	struct ad7887_state *st = indio_dev->dev_data;
-
-	return sprintf(buf, "%c%d/%d>>%d\n", st->chip_info->sign,
-		       st->chip_info->bits, st->chip_info->storagebits,
-		       st->chip_info->left_shift);
-}
-static IIO_DEVICE_ATTR(in_type, S_IRUGO, ad7887_show_type, NULL, 0);
-
-static struct attribute *ad7887_scan_el_attrs[] = {
-	&iio_scan_el_in0.dev_attr.attr,
-	&iio_const_attr_in0_index.dev_attr.attr,
-	&iio_scan_el_in1.dev_attr.attr,
-	&iio_const_attr_in1_index.dev_attr.attr,
-	&iio_const_attr_timestamp_index.dev_attr.attr,
-	&iio_scan_el_timestamp.dev_attr.attr,
-	&iio_const_attr_timestamp_type.dev_attr.attr,
-	&iio_dev_attr_in_type.dev_attr.attr,
-	NULL,
-};
-
-static mode_t ad7887_scan_el_attr_is_visible(struct kobject *kobj,
-				     struct attribute *attr, int n)
-{
-	struct device *dev = container_of(kobj, struct device, kobj);
-	struct iio_ring_buffer *ring = dev_get_drvdata(dev);
-	struct iio_dev *indio_dev = ring->indio_dev;
-	struct ad7887_state *st = indio_dev->dev_data;
-
-	mode_t mode = attr->mode;
-
-	if ((attr == &iio_scan_el_in1.dev_attr.attr) ||
-		(attr == &iio_const_attr_in1_index.dev_attr.attr))
-		if (!st->en_dual)
-			mode = 0;
-
-	return mode;
-}
-
-static struct attribute_group ad7887_scan_el_group = {
-	.name = "scan_elements",
-	.attrs = ad7887_scan_el_attrs,
-	.is_visible = ad7887_scan_el_attr_is_visible,
-};
-
-=======
->>>>>>> d762f438
 int ad7887_scan_from_ring(struct ad7887_state *st, long mask)
 {
 	struct iio_ring_buffer *ring = iio_priv_to_dev(st)->ring;
@@ -125,12 +67,8 @@
 	struct ad7887_state *st = indio_dev->dev_data;
 	struct iio_ring_buffer *ring = indio_dev->ring;
 
-<<<<<<< HEAD
-	st->d_size = ring->scan_count * st->chip_info->storagebits / 8;
-=======
 	st->d_size = ring->scan_count *
 		st->chip_info->channel[0].scan_type.storagebits / 8;
->>>>>>> d762f438
 
 	if (ring->scan_timestamp) {
 		st->d_size += sizeof(s64);
@@ -139,13 +77,8 @@
 			st->d_size += sizeof(s64) - (st->d_size % sizeof(s64));
 	}
 
-<<<<<<< HEAD
-	if (indio_dev->ring->access.set_bytes_per_datum)
-		indio_dev->ring->access.set_bytes_per_datum(indio_dev->ring,
-=======
 	if (indio_dev->ring->access->set_bytes_per_datum)
 		indio_dev->ring->access->set_bytes_per_datum(indio_dev->ring,
->>>>>>> d762f438
 							    st->d_size);
 
 	switch (ring->scan_mask) {
@@ -174,26 +107,7 @@
 }
 
 /**
-<<<<<<< HEAD
- * ad7887_poll_func_th() th of trigger launched polling to ring buffer
- *
- * As sampling only occurs on spi comms occurring, leave timestamping until
- * then.  Some triggers will generate their own time stamp.  Currently
- * there is no way of notifying them when no one cares.
- **/
-static void ad7887_poll_func_th(struct iio_dev *indio_dev, s64 time)
-{
-	struct ad7887_state *st = indio_dev->dev_data;
-
-	schedule_work(&st->poll_work);
-	return;
-}
-/**
- * ad7887_poll_bh_to_ring() bh of trigger launched polling to ring buffer
- * @work_s:	the work struct through which this was scheduled
-=======
  * ad7887_trigger_handler() bh of trigger launched polling to ring buffer
->>>>>>> d762f438
  *
  * Currently there is no option in this driver to disable the saving of
  * timestamps within the ring.
@@ -207,18 +121,9 @@
 	s64 time_ns;
 	__u8 *buf;
 	int b_sent;
-<<<<<<< HEAD
-
-	unsigned int bytes = ring->scan_count * st->chip_info->storagebits / 8;
-
-	/* Ensure only one copy of this function running at a time */
-	if (atomic_inc_return(&st->protect_ring) > 1)
-		return;
-=======
 
 	unsigned int bytes = ring->scan_count *
 		st->chip_info->channel[0].scan_type.storagebits / 8;
->>>>>>> d762f438
 
 	buf = kzalloc(st->d_size, GFP_KERNEL);
 	if (buf == NULL)
@@ -233,11 +138,7 @@
 	memcpy(buf, st->data, bytes);
 	if (ring->scan_timestamp)
 		memcpy(buf + st->d_size - sizeof(s64),
-<<<<<<< HEAD
-			&time_ns, sizeof(time_ns));
-=======
 		       &time_ns, sizeof(time_ns));
->>>>>>> d762f438
 
 	indio_dev->ring->access->store_to(indio_dev->ring, buf, time_ns);
 done:
@@ -276,19 +177,7 @@
 		goto error_deallocate_sw_rb;
 	}
 	/* Ring buffer functions - here trigger setup related */
-<<<<<<< HEAD
-
-	indio_dev->ring->preenable = &ad7887_ring_preenable;
-	indio_dev->ring->postenable = &iio_triggered_ring_postenable;
-	indio_dev->ring->predisable = &iio_triggered_ring_predisable;
-	indio_dev->ring->postdisable = &ad7887_ring_postdisable;
-	indio_dev->ring->scan_el_attrs = &ad7887_scan_el_group;
-	indio_dev->ring->scan_timestamp = true;
-
-	INIT_WORK(&st->poll_work, &ad7887_poll_bh_to_ring);
-=======
 	indio_dev->ring->setup_ops = &ad7887_ring_setup_ops;
->>>>>>> d762f438
 
 	/* Flag that polled ring buffering is possible */
 	indio_dev->modes |= INDIO_RING_TRIGGERED;
