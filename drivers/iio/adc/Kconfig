--- conflicted
+++ resolved
@@ -97,7 +97,6 @@
 	help
 	  Say yes here to build support for TI LP8788 ADC.
 
-<<<<<<< HEAD
 config MAX1363
 	tristate "Maxim max1363 ADC driver"
 	depends on I2C
@@ -125,7 +124,7 @@
 
 	  This driver can also be built as a module. If so, the module will be
 	  called ti-adc081c.
-=======
+
 config TI_AM335X_ADC
 	tristate "TI's ADC driver"
 	depends on MFD_TI_AM335X_TSCADC
@@ -139,6 +138,5 @@
 	help
 	  Say yes here to access the ADC part of the Nano River
 	  Technologies Viperboard.
->>>>>>> 1881b68b
 
 endmenu