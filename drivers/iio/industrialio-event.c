--- conflicted
+++ resolved
@@ -111,25 +111,12 @@
 	if (count < sizeof(struct iio_event_data))
 		return -EINVAL;
 
-<<<<<<< HEAD
-	if (mutex_lock_interruptible(&ev_int->read_lock))
-		return -ERESTARTSYS;
-
-	if (kfifo_is_empty(&ev_int->det_events)) {
-		if (filep->f_flags & O_NONBLOCK) {
-			ret = -EAGAIN;
-			goto error_unlock;
-		}
-		/* Blocking on device; waiting for something to be there */
-		ret = wait_event_interruptible(ev_int->wait,
-=======
 	do {
 		if (kfifo_is_empty(&ev_int->det_events)) {
 			if (filep->f_flags & O_NONBLOCK)
 				return -EAGAIN;
 
 			ret = wait_event_interruptible(ev_int->wait,
->>>>>>> c9eaa447
 					!kfifo_is_empty(&ev_int->det_events) ||
 					indio_dev->info == NULL);
 			if (ret)
@@ -143,10 +130,6 @@
 		ret = kfifo_to_user(&ev_int->det_events, buf, count, &copied);
 		mutex_unlock(&ev_int->read_lock);
 
-<<<<<<< HEAD
-error_unlock:
-	mutex_unlock(&ev_int->read_lock);
-=======
 		if (ret)
 			return ret;
 
@@ -158,7 +141,6 @@
 		 */
 		if (copied == 0 && (filep->f_flags & O_NONBLOCK))
 			return -EAGAIN;
->>>>>>> c9eaa447
 
 	} while (copied == 0);
 
