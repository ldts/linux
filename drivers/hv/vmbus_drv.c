// SPDX-License-Identifier: GPL-2.0-only
/*
 * Copyright (c) 2009, Microsoft Corporation.
 *
 * Authors:
 *   Haiyang Zhang <haiyangz@microsoft.com>
 *   Hank Janssen  <hjanssen@microsoft.com>
 *   K. Y. Srinivasan <kys@microsoft.com>
 */
#define pr_fmt(fmt) KBUILD_MODNAME ": " fmt

#include <linux/init.h>
#include <linux/module.h>
#include <linux/device.h>
#include <linux/interrupt.h>
#include <linux/sysctl.h>
#include <linux/slab.h>
#include <linux/acpi.h>
#include <linux/completion.h>
#include <linux/hyperv.h>
#include <linux/kernel_stat.h>
#include <linux/clockchips.h>
#include <linux/cpu.h>
#include <linux/sched/task_stack.h>

#include <asm/mshyperv.h>
#include <linux/notifier.h>
#include <linux/ptrace.h>
#include <linux/screen_info.h>
#include <linux/kdebug.h>
#include <linux/efi.h>
#include <linux/random.h>
#include "hyperv_vmbus.h"

struct vmbus_dynid {
	struct list_head node;
	struct hv_vmbus_device_id id;
};

static struct acpi_device  *hv_acpi_dev;

static struct completion probe_event;

static int hyperv_cpuhp_online;

static void *hv_panic_page;

static int hyperv_panic_event(struct notifier_block *nb, unsigned long val,
			      void *args)
{
	struct pt_regs *regs;

	regs = current_pt_regs();

	hyperv_report_panic(regs, val);
	return NOTIFY_DONE;
}

static int hyperv_die_event(struct notifier_block *nb, unsigned long val,
			    void *args)
{
	struct die_args *die = (struct die_args *)args;
	struct pt_regs *regs = die->regs;

	hyperv_report_panic(regs, val);
	return NOTIFY_DONE;
}

static struct notifier_block hyperv_die_block = {
	.notifier_call = hyperv_die_event,
};
static struct notifier_block hyperv_panic_block = {
	.notifier_call = hyperv_panic_event,
};

static const char *fb_mmio_name = "fb_range";
static struct resource *fb_mmio;
static struct resource *hyperv_mmio;
static DEFINE_SEMAPHORE(hyperv_mmio_lock);

static int vmbus_exists(void)
{
	if (hv_acpi_dev == NULL)
		return -ENODEV;

	return 0;
}

#define VMBUS_ALIAS_LEN ((sizeof((struct hv_vmbus_device_id *)0)->guid) * 2)
static void print_alias_name(struct hv_device *hv_dev, char *alias_name)
{
	int i;
	for (i = 0; i < VMBUS_ALIAS_LEN; i += 2)
		sprintf(&alias_name[i], "%02x", hv_dev->dev_type.b[i/2]);
}

static u8 channel_monitor_group(const struct vmbus_channel *channel)
{
	return (u8)channel->offermsg.monitorid / 32;
}

static u8 channel_monitor_offset(const struct vmbus_channel *channel)
{
	return (u8)channel->offermsg.monitorid % 32;
}

static u32 channel_pending(const struct vmbus_channel *channel,
			   const struct hv_monitor_page *monitor_page)
{
	u8 monitor_group = channel_monitor_group(channel);

	return monitor_page->trigger_group[monitor_group].pending;
}

static u32 channel_latency(const struct vmbus_channel *channel,
			   const struct hv_monitor_page *monitor_page)
{
	u8 monitor_group = channel_monitor_group(channel);
	u8 monitor_offset = channel_monitor_offset(channel);

	return monitor_page->latency[monitor_group][monitor_offset];
}

static u32 channel_conn_id(struct vmbus_channel *channel,
			   struct hv_monitor_page *monitor_page)
{
	u8 monitor_group = channel_monitor_group(channel);
	u8 monitor_offset = channel_monitor_offset(channel);
	return monitor_page->parameter[monitor_group][monitor_offset].connectionid.u.id;
}

static ssize_t id_show(struct device *dev, struct device_attribute *dev_attr,
		       char *buf)
{
	struct hv_device *hv_dev = device_to_hv_device(dev);

	if (!hv_dev->channel)
		return -ENODEV;
	return sprintf(buf, "%d\n", hv_dev->channel->offermsg.child_relid);
}
static DEVICE_ATTR_RO(id);

static ssize_t state_show(struct device *dev, struct device_attribute *dev_attr,
			  char *buf)
{
	struct hv_device *hv_dev = device_to_hv_device(dev);

	if (!hv_dev->channel)
		return -ENODEV;
	return sprintf(buf, "%d\n", hv_dev->channel->state);
}
static DEVICE_ATTR_RO(state);

static ssize_t monitor_id_show(struct device *dev,
			       struct device_attribute *dev_attr, char *buf)
{
	struct hv_device *hv_dev = device_to_hv_device(dev);

	if (!hv_dev->channel)
		return -ENODEV;
	return sprintf(buf, "%d\n", hv_dev->channel->offermsg.monitorid);
}
static DEVICE_ATTR_RO(monitor_id);

static ssize_t class_id_show(struct device *dev,
			       struct device_attribute *dev_attr, char *buf)
{
	struct hv_device *hv_dev = device_to_hv_device(dev);

	if (!hv_dev->channel)
		return -ENODEV;
	return sprintf(buf, "{%pUl}\n",
		       hv_dev->channel->offermsg.offer.if_type.b);
}
static DEVICE_ATTR_RO(class_id);

static ssize_t device_id_show(struct device *dev,
			      struct device_attribute *dev_attr, char *buf)
{
	struct hv_device *hv_dev = device_to_hv_device(dev);

	if (!hv_dev->channel)
		return -ENODEV;
	return sprintf(buf, "{%pUl}\n",
		       hv_dev->channel->offermsg.offer.if_instance.b);
}
static DEVICE_ATTR_RO(device_id);

static ssize_t modalias_show(struct device *dev,
			     struct device_attribute *dev_attr, char *buf)
{
	struct hv_device *hv_dev = device_to_hv_device(dev);
	char alias_name[VMBUS_ALIAS_LEN + 1];

	print_alias_name(hv_dev, alias_name);
	return sprintf(buf, "vmbus:%s\n", alias_name);
}
static DEVICE_ATTR_RO(modalias);

#ifdef CONFIG_NUMA
static ssize_t numa_node_show(struct device *dev,
			      struct device_attribute *attr, char *buf)
{
	struct hv_device *hv_dev = device_to_hv_device(dev);

	if (!hv_dev->channel)
		return -ENODEV;

	return sprintf(buf, "%d\n", hv_dev->channel->numa_node);
}
static DEVICE_ATTR_RO(numa_node);
#endif

static ssize_t server_monitor_pending_show(struct device *dev,
					   struct device_attribute *dev_attr,
					   char *buf)
{
	struct hv_device *hv_dev = device_to_hv_device(dev);

	if (!hv_dev->channel)
		return -ENODEV;
	return sprintf(buf, "%d\n",
		       channel_pending(hv_dev->channel,
				       vmbus_connection.monitor_pages[0]));
}
static DEVICE_ATTR_RO(server_monitor_pending);

static ssize_t client_monitor_pending_show(struct device *dev,
					   struct device_attribute *dev_attr,
					   char *buf)
{
	struct hv_device *hv_dev = device_to_hv_device(dev);

	if (!hv_dev->channel)
		return -ENODEV;
	return sprintf(buf, "%d\n",
		       channel_pending(hv_dev->channel,
				       vmbus_connection.monitor_pages[1]));
}
static DEVICE_ATTR_RO(client_monitor_pending);

static ssize_t server_monitor_latency_show(struct device *dev,
					   struct device_attribute *dev_attr,
					   char *buf)
{
	struct hv_device *hv_dev = device_to_hv_device(dev);

	if (!hv_dev->channel)
		return -ENODEV;
	return sprintf(buf, "%d\n",
		       channel_latency(hv_dev->channel,
				       vmbus_connection.monitor_pages[0]));
}
static DEVICE_ATTR_RO(server_monitor_latency);

static ssize_t client_monitor_latency_show(struct device *dev,
					   struct device_attribute *dev_attr,
					   char *buf)
{
	struct hv_device *hv_dev = device_to_hv_device(dev);

	if (!hv_dev->channel)
		return -ENODEV;
	return sprintf(buf, "%d\n",
		       channel_latency(hv_dev->channel,
				       vmbus_connection.monitor_pages[1]));
}
static DEVICE_ATTR_RO(client_monitor_latency);

static ssize_t server_monitor_conn_id_show(struct device *dev,
					   struct device_attribute *dev_attr,
					   char *buf)
{
	struct hv_device *hv_dev = device_to_hv_device(dev);

	if (!hv_dev->channel)
		return -ENODEV;
	return sprintf(buf, "%d\n",
		       channel_conn_id(hv_dev->channel,
				       vmbus_connection.monitor_pages[0]));
}
static DEVICE_ATTR_RO(server_monitor_conn_id);

static ssize_t client_monitor_conn_id_show(struct device *dev,
					   struct device_attribute *dev_attr,
					   char *buf)
{
	struct hv_device *hv_dev = device_to_hv_device(dev);

	if (!hv_dev->channel)
		return -ENODEV;
	return sprintf(buf, "%d\n",
		       channel_conn_id(hv_dev->channel,
				       vmbus_connection.monitor_pages[1]));
}
static DEVICE_ATTR_RO(client_monitor_conn_id);

static ssize_t out_intr_mask_show(struct device *dev,
				  struct device_attribute *dev_attr, char *buf)
{
	struct hv_device *hv_dev = device_to_hv_device(dev);
	struct hv_ring_buffer_debug_info outbound;
	int ret;

	if (!hv_dev->channel)
		return -ENODEV;

	ret = hv_ringbuffer_get_debuginfo(&hv_dev->channel->outbound,
					  &outbound);
	if (ret < 0)
		return ret;

	return sprintf(buf, "%d\n", outbound.current_interrupt_mask);
}
static DEVICE_ATTR_RO(out_intr_mask);

static ssize_t out_read_index_show(struct device *dev,
				   struct device_attribute *dev_attr, char *buf)
{
	struct hv_device *hv_dev = device_to_hv_device(dev);
	struct hv_ring_buffer_debug_info outbound;
	int ret;

	if (!hv_dev->channel)
		return -ENODEV;

	ret = hv_ringbuffer_get_debuginfo(&hv_dev->channel->outbound,
					  &outbound);
	if (ret < 0)
		return ret;
	return sprintf(buf, "%d\n", outbound.current_read_index);
}
static DEVICE_ATTR_RO(out_read_index);

static ssize_t out_write_index_show(struct device *dev,
				    struct device_attribute *dev_attr,
				    char *buf)
{
	struct hv_device *hv_dev = device_to_hv_device(dev);
	struct hv_ring_buffer_debug_info outbound;
	int ret;

	if (!hv_dev->channel)
		return -ENODEV;

	ret = hv_ringbuffer_get_debuginfo(&hv_dev->channel->outbound,
					  &outbound);
	if (ret < 0)
		return ret;
	return sprintf(buf, "%d\n", outbound.current_write_index);
}
static DEVICE_ATTR_RO(out_write_index);

static ssize_t out_read_bytes_avail_show(struct device *dev,
					 struct device_attribute *dev_attr,
					 char *buf)
{
	struct hv_device *hv_dev = device_to_hv_device(dev);
	struct hv_ring_buffer_debug_info outbound;
	int ret;

	if (!hv_dev->channel)
		return -ENODEV;

	ret = hv_ringbuffer_get_debuginfo(&hv_dev->channel->outbound,
					  &outbound);
	if (ret < 0)
		return ret;
	return sprintf(buf, "%d\n", outbound.bytes_avail_toread);
}
static DEVICE_ATTR_RO(out_read_bytes_avail);

static ssize_t out_write_bytes_avail_show(struct device *dev,
					  struct device_attribute *dev_attr,
					  char *buf)
{
	struct hv_device *hv_dev = device_to_hv_device(dev);
	struct hv_ring_buffer_debug_info outbound;
	int ret;

	if (!hv_dev->channel)
		return -ENODEV;

	ret = hv_ringbuffer_get_debuginfo(&hv_dev->channel->outbound,
					  &outbound);
	if (ret < 0)
		return ret;
	return sprintf(buf, "%d\n", outbound.bytes_avail_towrite);
}
static DEVICE_ATTR_RO(out_write_bytes_avail);

static ssize_t in_intr_mask_show(struct device *dev,
				 struct device_attribute *dev_attr, char *buf)
{
	struct hv_device *hv_dev = device_to_hv_device(dev);
	struct hv_ring_buffer_debug_info inbound;
	int ret;

	if (!hv_dev->channel)
		return -ENODEV;

	ret = hv_ringbuffer_get_debuginfo(&hv_dev->channel->inbound, &inbound);
	if (ret < 0)
		return ret;

	return sprintf(buf, "%d\n", inbound.current_interrupt_mask);
}
static DEVICE_ATTR_RO(in_intr_mask);

static ssize_t in_read_index_show(struct device *dev,
				  struct device_attribute *dev_attr, char *buf)
{
	struct hv_device *hv_dev = device_to_hv_device(dev);
	struct hv_ring_buffer_debug_info inbound;
	int ret;

	if (!hv_dev->channel)
		return -ENODEV;

	ret = hv_ringbuffer_get_debuginfo(&hv_dev->channel->inbound, &inbound);
	if (ret < 0)
		return ret;

	return sprintf(buf, "%d\n", inbound.current_read_index);
}
static DEVICE_ATTR_RO(in_read_index);

static ssize_t in_write_index_show(struct device *dev,
				   struct device_attribute *dev_attr, char *buf)
{
	struct hv_device *hv_dev = device_to_hv_device(dev);
	struct hv_ring_buffer_debug_info inbound;
	int ret;

	if (!hv_dev->channel)
		return -ENODEV;

	ret = hv_ringbuffer_get_debuginfo(&hv_dev->channel->inbound, &inbound);
	if (ret < 0)
		return ret;

	return sprintf(buf, "%d\n", inbound.current_write_index);
}
static DEVICE_ATTR_RO(in_write_index);

static ssize_t in_read_bytes_avail_show(struct device *dev,
					struct device_attribute *dev_attr,
					char *buf)
{
	struct hv_device *hv_dev = device_to_hv_device(dev);
	struct hv_ring_buffer_debug_info inbound;
	int ret;

	if (!hv_dev->channel)
		return -ENODEV;

	ret = hv_ringbuffer_get_debuginfo(&hv_dev->channel->inbound, &inbound);
	if (ret < 0)
		return ret;

	return sprintf(buf, "%d\n", inbound.bytes_avail_toread);
}
static DEVICE_ATTR_RO(in_read_bytes_avail);

static ssize_t in_write_bytes_avail_show(struct device *dev,
					 struct device_attribute *dev_attr,
					 char *buf)
{
	struct hv_device *hv_dev = device_to_hv_device(dev);
	struct hv_ring_buffer_debug_info inbound;
	int ret;

	if (!hv_dev->channel)
		return -ENODEV;

	ret = hv_ringbuffer_get_debuginfo(&hv_dev->channel->inbound, &inbound);
	if (ret < 0)
		return ret;

	return sprintf(buf, "%d\n", inbound.bytes_avail_towrite);
}
static DEVICE_ATTR_RO(in_write_bytes_avail);

static ssize_t channel_vp_mapping_show(struct device *dev,
				       struct device_attribute *dev_attr,
				       char *buf)
{
	struct hv_device *hv_dev = device_to_hv_device(dev);
	struct vmbus_channel *channel = hv_dev->channel, *cur_sc;
	unsigned long flags;
	int buf_size = PAGE_SIZE, n_written, tot_written;
	struct list_head *cur;

	if (!channel)
		return -ENODEV;

	tot_written = snprintf(buf, buf_size, "%u:%u\n",
		channel->offermsg.child_relid, channel->target_cpu);

	spin_lock_irqsave(&channel->lock, flags);

	list_for_each(cur, &channel->sc_list) {
		if (tot_written >= buf_size - 1)
			break;

		cur_sc = list_entry(cur, struct vmbus_channel, sc_list);
		n_written = scnprintf(buf + tot_written,
				     buf_size - tot_written,
				     "%u:%u\n",
				     cur_sc->offermsg.child_relid,
				     cur_sc->target_cpu);
		tot_written += n_written;
	}

	spin_unlock_irqrestore(&channel->lock, flags);

	return tot_written;
}
static DEVICE_ATTR_RO(channel_vp_mapping);

static ssize_t vendor_show(struct device *dev,
			   struct device_attribute *dev_attr,
			   char *buf)
{
	struct hv_device *hv_dev = device_to_hv_device(dev);
	return sprintf(buf, "0x%x\n", hv_dev->vendor_id);
}
static DEVICE_ATTR_RO(vendor);

static ssize_t device_show(struct device *dev,
			   struct device_attribute *dev_attr,
			   char *buf)
{
	struct hv_device *hv_dev = device_to_hv_device(dev);
	return sprintf(buf, "0x%x\n", hv_dev->device_id);
}
static DEVICE_ATTR_RO(device);

static ssize_t driver_override_store(struct device *dev,
				     struct device_attribute *attr,
				     const char *buf, size_t count)
{
	struct hv_device *hv_dev = device_to_hv_device(dev);
	char *driver_override, *old, *cp;

	/* We need to keep extra room for a newline */
	if (count >= (PAGE_SIZE - 1))
		return -EINVAL;

	driver_override = kstrndup(buf, count, GFP_KERNEL);
	if (!driver_override)
		return -ENOMEM;

	cp = strchr(driver_override, '\n');
	if (cp)
		*cp = '\0';

	device_lock(dev);
	old = hv_dev->driver_override;
	if (strlen(driver_override)) {
		hv_dev->driver_override = driver_override;
	} else {
		kfree(driver_override);
		hv_dev->driver_override = NULL;
	}
	device_unlock(dev);

	kfree(old);

	return count;
}

static ssize_t driver_override_show(struct device *dev,
				    struct device_attribute *attr, char *buf)
{
	struct hv_device *hv_dev = device_to_hv_device(dev);
	ssize_t len;

	device_lock(dev);
	len = snprintf(buf, PAGE_SIZE, "%s\n", hv_dev->driver_override);
	device_unlock(dev);

	return len;
}
static DEVICE_ATTR_RW(driver_override);

/* Set up per device attributes in /sys/bus/vmbus/devices/<bus device> */
static struct attribute *vmbus_dev_attrs[] = {
	&dev_attr_id.attr,
	&dev_attr_state.attr,
	&dev_attr_monitor_id.attr,
	&dev_attr_class_id.attr,
	&dev_attr_device_id.attr,
	&dev_attr_modalias.attr,
#ifdef CONFIG_NUMA
	&dev_attr_numa_node.attr,
#endif
	&dev_attr_server_monitor_pending.attr,
	&dev_attr_client_monitor_pending.attr,
	&dev_attr_server_monitor_latency.attr,
	&dev_attr_client_monitor_latency.attr,
	&dev_attr_server_monitor_conn_id.attr,
	&dev_attr_client_monitor_conn_id.attr,
	&dev_attr_out_intr_mask.attr,
	&dev_attr_out_read_index.attr,
	&dev_attr_out_write_index.attr,
	&dev_attr_out_read_bytes_avail.attr,
	&dev_attr_out_write_bytes_avail.attr,
	&dev_attr_in_intr_mask.attr,
	&dev_attr_in_read_index.attr,
	&dev_attr_in_write_index.attr,
	&dev_attr_in_read_bytes_avail.attr,
	&dev_attr_in_write_bytes_avail.attr,
	&dev_attr_channel_vp_mapping.attr,
	&dev_attr_vendor.attr,
	&dev_attr_device.attr,
	&dev_attr_driver_override.attr,
	NULL,
};

/*
 * Device-level attribute_group callback function. Returns the permission for
 * each attribute, and returns 0 if an attribute is not visible.
 */
static umode_t vmbus_dev_attr_is_visible(struct kobject *kobj,
					 struct attribute *attr, int idx)
{
	struct device *dev = kobj_to_dev(kobj);
	const struct hv_device *hv_dev = device_to_hv_device(dev);

	/* Hide the monitor attributes if the monitor mechanism is not used. */
	if (!hv_dev->channel->offermsg.monitor_allocated &&
	    (attr == &dev_attr_monitor_id.attr ||
	     attr == &dev_attr_server_monitor_pending.attr ||
	     attr == &dev_attr_client_monitor_pending.attr ||
	     attr == &dev_attr_server_monitor_latency.attr ||
	     attr == &dev_attr_client_monitor_latency.attr ||
	     attr == &dev_attr_server_monitor_conn_id.attr ||
	     attr == &dev_attr_client_monitor_conn_id.attr))
		return 0;

	return attr->mode;
}

static const struct attribute_group vmbus_dev_group = {
	.attrs = vmbus_dev_attrs,
	.is_visible = vmbus_dev_attr_is_visible
};
__ATTRIBUTE_GROUPS(vmbus_dev);

/*
 * vmbus_uevent - add uevent for our device
 *
 * This routine is invoked when a device is added or removed on the vmbus to
 * generate a uevent to udev in the userspace. The udev will then look at its
 * rule and the uevent generated here to load the appropriate driver
 *
 * The alias string will be of the form vmbus:guid where guid is the string
 * representation of the device guid (each byte of the guid will be
 * represented with two hex characters.
 */
static int vmbus_uevent(struct device *device, struct kobj_uevent_env *env)
{
	struct hv_device *dev = device_to_hv_device(device);
	int ret;
	char alias_name[VMBUS_ALIAS_LEN + 1];

	print_alias_name(dev, alias_name);
	ret = add_uevent_var(env, "MODALIAS=vmbus:%s", alias_name);
	return ret;
}

static const struct hv_vmbus_device_id *
hv_vmbus_dev_match(const struct hv_vmbus_device_id *id, const guid_t *guid)
{
	if (id == NULL)
		return NULL; /* empty device table */

	for (; !guid_is_null(&id->guid); id++)
		if (guid_equal(&id->guid, guid))
			return id;

	return NULL;
}

static const struct hv_vmbus_device_id *
hv_vmbus_dynid_match(struct hv_driver *drv, const guid_t *guid)
{
	const struct hv_vmbus_device_id *id = NULL;
	struct vmbus_dynid *dynid;

	spin_lock(&drv->dynids.lock);
	list_for_each_entry(dynid, &drv->dynids.list, node) {
		if (guid_equal(&dynid->id.guid, guid)) {
			id = &dynid->id;
			break;
		}
	}
	spin_unlock(&drv->dynids.lock);

	return id;
}

static const struct hv_vmbus_device_id vmbus_device_null;

/*
 * Return a matching hv_vmbus_device_id pointer.
 * If there is no match, return NULL.
 */
static const struct hv_vmbus_device_id *hv_vmbus_get_id(struct hv_driver *drv,
							struct hv_device *dev)
{
	const guid_t *guid = &dev->dev_type;
	const struct hv_vmbus_device_id *id;

	/* When driver_override is set, only bind to the matching driver */
	if (dev->driver_override && strcmp(dev->driver_override, drv->name))
		return NULL;

	/* Look at the dynamic ids first, before the static ones */
	id = hv_vmbus_dynid_match(drv, guid);
	if (!id)
		id = hv_vmbus_dev_match(drv->id_table, guid);

	/* driver_override will always match, send a dummy id */
	if (!id && dev->driver_override)
		id = &vmbus_device_null;

	return id;
}

/* vmbus_add_dynid - add a new device ID to this driver and re-probe devices */
static int vmbus_add_dynid(struct hv_driver *drv, guid_t *guid)
{
	struct vmbus_dynid *dynid;

	dynid = kzalloc(sizeof(*dynid), GFP_KERNEL);
	if (!dynid)
		return -ENOMEM;

	dynid->id.guid = *guid;

	spin_lock(&drv->dynids.lock);
	list_add_tail(&dynid->node, &drv->dynids.list);
	spin_unlock(&drv->dynids.lock);

	return driver_attach(&drv->driver);
}

static void vmbus_free_dynids(struct hv_driver *drv)
{
	struct vmbus_dynid *dynid, *n;

	spin_lock(&drv->dynids.lock);
	list_for_each_entry_safe(dynid, n, &drv->dynids.list, node) {
		list_del(&dynid->node);
		kfree(dynid);
	}
	spin_unlock(&drv->dynids.lock);
}

/*
 * store_new_id - sysfs frontend to vmbus_add_dynid()
 *
 * Allow GUIDs to be added to an existing driver via sysfs.
 */
static ssize_t new_id_store(struct device_driver *driver, const char *buf,
			    size_t count)
{
	struct hv_driver *drv = drv_to_hv_drv(driver);
	guid_t guid;
	ssize_t retval;

	retval = guid_parse(buf, &guid);
	if (retval)
		return retval;

	if (hv_vmbus_dynid_match(drv, &guid))
		return -EEXIST;

	retval = vmbus_add_dynid(drv, &guid);
	if (retval)
		return retval;
	return count;
}
static DRIVER_ATTR_WO(new_id);

/*
 * store_remove_id - remove a PCI device ID from this driver
 *
 * Removes a dynamic pci device ID to this driver.
 */
static ssize_t remove_id_store(struct device_driver *driver, const char *buf,
			       size_t count)
{
	struct hv_driver *drv = drv_to_hv_drv(driver);
	struct vmbus_dynid *dynid, *n;
	guid_t guid;
	ssize_t retval;

	retval = guid_parse(buf, &guid);
	if (retval)
		return retval;

	retval = -ENODEV;
	spin_lock(&drv->dynids.lock);
	list_for_each_entry_safe(dynid, n, &drv->dynids.list, node) {
		struct hv_vmbus_device_id *id = &dynid->id;

		if (guid_equal(&id->guid, &guid)) {
			list_del(&dynid->node);
			kfree(dynid);
			retval = count;
			break;
		}
	}
	spin_unlock(&drv->dynids.lock);

	return retval;
}
static DRIVER_ATTR_WO(remove_id);

static struct attribute *vmbus_drv_attrs[] = {
	&driver_attr_new_id.attr,
	&driver_attr_remove_id.attr,
	NULL,
};
ATTRIBUTE_GROUPS(vmbus_drv);


/*
 * vmbus_match - Attempt to match the specified device to the specified driver
 */
static int vmbus_match(struct device *device, struct device_driver *driver)
{
	struct hv_driver *drv = drv_to_hv_drv(driver);
	struct hv_device *hv_dev = device_to_hv_device(device);

	/* The hv_sock driver handles all hv_sock offers. */
	if (is_hvsock_channel(hv_dev->channel))
		return drv->hvsock;

	if (hv_vmbus_get_id(drv, hv_dev))
		return 1;

	return 0;
}

/*
 * vmbus_probe - Add the new vmbus's child device
 */
static int vmbus_probe(struct device *child_device)
{
	int ret = 0;
	struct hv_driver *drv =
			drv_to_hv_drv(child_device->driver);
	struct hv_device *dev = device_to_hv_device(child_device);
	const struct hv_vmbus_device_id *dev_id;

	dev_id = hv_vmbus_get_id(drv, dev);
	if (drv->probe) {
		ret = drv->probe(dev, dev_id);
		if (ret != 0)
			pr_err("probe failed for device %s (%d)\n",
			       dev_name(child_device), ret);

	} else {
		pr_err("probe not set for driver %s\n",
		       dev_name(child_device));
		ret = -ENODEV;
	}
	return ret;
}

/*
 * vmbus_remove - Remove a vmbus device
 */
static int vmbus_remove(struct device *child_device)
{
	struct hv_driver *drv;
	struct hv_device *dev = device_to_hv_device(child_device);

	if (child_device->driver) {
		drv = drv_to_hv_drv(child_device->driver);
		if (drv->remove)
			drv->remove(dev);
	}

	return 0;
}


/*
 * vmbus_shutdown - Shutdown a vmbus device
 */
static void vmbus_shutdown(struct device *child_device)
{
	struct hv_driver *drv;
	struct hv_device *dev = device_to_hv_device(child_device);


	/* The device may not be attached yet */
	if (!child_device->driver)
		return;

	drv = drv_to_hv_drv(child_device->driver);

	if (drv->shutdown)
		drv->shutdown(dev);
}


/*
 * vmbus_device_release - Final callback release of the vmbus child device
 */
static void vmbus_device_release(struct device *device)
{
	struct hv_device *hv_dev = device_to_hv_device(device);
	struct vmbus_channel *channel = hv_dev->channel;

	mutex_lock(&vmbus_connection.channel_mutex);
	hv_process_channel_removal(channel);
	mutex_unlock(&vmbus_connection.channel_mutex);
	kfree(hv_dev);
}

/* The one and only one */
static struct bus_type  hv_bus = {
	.name =		"vmbus",
	.match =		vmbus_match,
	.shutdown =		vmbus_shutdown,
	.remove =		vmbus_remove,
	.probe =		vmbus_probe,
	.uevent =		vmbus_uevent,
	.dev_groups =		vmbus_dev_groups,
	.drv_groups =		vmbus_drv_groups,
};

struct onmessage_work_context {
	struct work_struct work;
	struct hv_message msg;
};

static void vmbus_onmessage_work(struct work_struct *work)
{
	struct onmessage_work_context *ctx;

	/* Do not process messages if we're in DISCONNECTED state */
	if (vmbus_connection.conn_state == DISCONNECTED)
		return;

	ctx = container_of(work, struct onmessage_work_context,
			   work);
	vmbus_onmessage(&ctx->msg);
	kfree(ctx);
}

static void hv_process_timer_expiration(struct hv_message *msg,
					struct hv_per_cpu_context *hv_cpu)
{
	struct clock_event_device *dev = hv_cpu->clk_evt;

	if (dev->event_handler)
		dev->event_handler(dev);

	vmbus_signal_eom(msg, HVMSG_TIMER_EXPIRED);
}

void vmbus_on_msg_dpc(unsigned long data)
{
	struct hv_per_cpu_context *hv_cpu = (void *)data;
	void *page_addr = hv_cpu->synic_message_page;
	struct hv_message *msg = (struct hv_message *)page_addr +
				  VMBUS_MESSAGE_SINT;
	struct vmbus_channel_message_header *hdr;
	const struct vmbus_channel_message_table_entry *entry;
	struct onmessage_work_context *ctx;
	u32 message_type = msg->header.message_type;

	if (message_type == HVMSG_NONE)
		/* no msg */
		return;

	hdr = (struct vmbus_channel_message_header *)msg->u.payload;

	trace_vmbus_on_msg_dpc(hdr);

	if (hdr->msgtype >= CHANNELMSG_COUNT) {
		WARN_ONCE(1, "unknown msgtype=%d\n", hdr->msgtype);
		goto msg_handled;
	}

	entry = &channel_message_table[hdr->msgtype];
	if (entry->handler_type	== VMHT_BLOCKING) {
		ctx = kmalloc(sizeof(*ctx), GFP_ATOMIC);
		if (ctx == NULL)
			return;

		INIT_WORK(&ctx->work, vmbus_onmessage_work);
		memcpy(&ctx->msg, msg, sizeof(*msg));

		/*
		 * The host can generate a rescind message while we
		 * may still be handling the original offer. We deal with
		 * this condition by ensuring the processing is done on the
		 * same CPU.
		 */
		switch (hdr->msgtype) {
		case CHANNELMSG_RESCIND_CHANNELOFFER:
			/*
			 * If we are handling the rescind message;
			 * schedule the work on the global work queue.
			 */
			schedule_work_on(vmbus_connection.connect_cpu,
					 &ctx->work);
			break;

		case CHANNELMSG_OFFERCHANNEL:
			atomic_inc(&vmbus_connection.offer_in_progress);
			queue_work_on(vmbus_connection.connect_cpu,
				      vmbus_connection.work_queue,
				      &ctx->work);
			break;

		default:
			queue_work(vmbus_connection.work_queue, &ctx->work);
		}
	} else
		entry->message_handler(hdr);

msg_handled:
	vmbus_signal_eom(msg, message_type);
}


/*
 * Direct callback for channels using other deferred processing
 */
static void vmbus_channel_isr(struct vmbus_channel *channel)
{
	void (*callback_fn)(void *);

	callback_fn = READ_ONCE(channel->onchannel_callback);
	if (likely(callback_fn != NULL))
		(*callback_fn)(channel->channel_callback_context);
}

/*
 * Schedule all channels with events pending
 */
static void vmbus_chan_sched(struct hv_per_cpu_context *hv_cpu)
{
	unsigned long *recv_int_page;
	u32 maxbits, relid;

	if (vmbus_proto_version < VERSION_WIN8) {
		maxbits = MAX_NUM_CHANNELS_SUPPORTED;
		recv_int_page = vmbus_connection.recv_int_page;
	} else {
		/*
		 * When the host is win8 and beyond, the event page
		 * can be directly checked to get the id of the channel
		 * that has the interrupt pending.
		 */
		void *page_addr = hv_cpu->synic_event_page;
		union hv_synic_event_flags *event
			= (union hv_synic_event_flags *)page_addr +
						 VMBUS_MESSAGE_SINT;

		maxbits = HV_EVENT_FLAGS_COUNT;
		recv_int_page = event->flags;
	}

	if (unlikely(!recv_int_page))
		return;

	for_each_set_bit(relid, recv_int_page, maxbits) {
		struct vmbus_channel *channel;

		if (!sync_test_and_clear_bit(relid, recv_int_page))
			continue;

		/* Special case - vmbus channel protocol msg */
		if (relid == 0)
			continue;

		rcu_read_lock();

		/* Find channel based on relid */
		list_for_each_entry_rcu(channel, &hv_cpu->chan_list, percpu_list) {
			if (channel->offermsg.child_relid != relid)
				continue;

			if (channel->rescind)
				continue;

			trace_vmbus_chan_sched(channel);

			++channel->interrupts;

			switch (channel->callback_mode) {
			case HV_CALL_ISR:
				vmbus_channel_isr(channel);
				break;

			case HV_CALL_BATCHED:
				hv_begin_read(&channel->inbound);
				/* fallthrough */
			case HV_CALL_DIRECT:
				tasklet_schedule(&channel->callback_event);
			}
		}

		rcu_read_unlock();
	}
}

static void vmbus_isr(void)
{
	struct hv_per_cpu_context *hv_cpu
		= this_cpu_ptr(hv_context.cpu_context);
	void *page_addr = hv_cpu->synic_event_page;
	struct hv_message *msg;
	union hv_synic_event_flags *event;
	bool handled = false;

	if (unlikely(page_addr == NULL))
		return;

	event = (union hv_synic_event_flags *)page_addr +
					 VMBUS_MESSAGE_SINT;
	/*
	 * Check for events before checking for messages. This is the order
	 * in which events and messages are checked in Windows guests on
	 * Hyper-V, and the Windows team suggested we do the same.
	 */

	if ((vmbus_proto_version == VERSION_WS2008) ||
		(vmbus_proto_version == VERSION_WIN7)) {

		/* Since we are a child, we only need to check bit 0 */
		if (sync_test_and_clear_bit(0, event->flags))
			handled = true;
	} else {
		/*
		 * Our host is win8 or above. The signaling mechanism
		 * has changed and we can directly look at the event page.
		 * If bit n is set then we have an interrup on the channel
		 * whose id is n.
		 */
		handled = true;
	}

	if (handled)
		vmbus_chan_sched(hv_cpu);

	page_addr = hv_cpu->synic_message_page;
	msg = (struct hv_message *)page_addr + VMBUS_MESSAGE_SINT;

	/* Check if there are actual msgs to be processed */
	if (msg->header.message_type != HVMSG_NONE) {
		if (msg->header.message_type == HVMSG_TIMER_EXPIRED)
			hv_process_timer_expiration(msg, hv_cpu);
		else
			tasklet_schedule(&hv_cpu->msg_dpc);
	}

	add_interrupt_randomness(HYPERVISOR_CALLBACK_VECTOR, 0);
}

/*
 * Boolean to control whether to report panic messages over Hyper-V.
 *
 * It can be set via /proc/sys/kernel/hyperv/record_panic_msg
 */
static int sysctl_record_panic_msg = 1;

/*
 * Callback from kmsg_dump. Grab as much as possible from the end of the kmsg
 * buffer and call into Hyper-V to transfer the data.
 */
static void hv_kmsg_dump(struct kmsg_dumper *dumper,
			 enum kmsg_dump_reason reason)
{
	size_t bytes_written;
	phys_addr_t panic_pa;

	/* We are only interested in panics. */
	if ((reason != KMSG_DUMP_PANIC) || (!sysctl_record_panic_msg))
		return;

	panic_pa = virt_to_phys(hv_panic_page);

	/*
	 * Write dump contents to the page. No need to synchronize; panic should
	 * be single-threaded.
	 */
	kmsg_dump_get_buffer(dumper, true, hv_panic_page, PAGE_SIZE,
			     &bytes_written);
	if (bytes_written)
		hyperv_report_panic_msg(panic_pa, bytes_written);
}

static struct kmsg_dumper hv_kmsg_dumper = {
	.dump = hv_kmsg_dump,
};

static struct ctl_table_header *hv_ctl_table_hdr;
static int zero;
static int one = 1;

/*
 * sysctl option to allow the user to control whether kmsg data should be
 * reported to Hyper-V on panic.
 */
static struct ctl_table hv_ctl_table[] = {
	{
		.procname       = "hyperv_record_panic_msg",
		.data           = &sysctl_record_panic_msg,
		.maxlen         = sizeof(int),
		.mode           = 0644,
		.proc_handler   = proc_dointvec_minmax,
		.extra1		= &zero,
		.extra2		= &one
	},
	{}
};

static struct ctl_table hv_root_table[] = {
	{
		.procname	= "kernel",
		.mode		= 0555,
		.child		= hv_ctl_table
	},
	{}
};

/*
 * vmbus_bus_init -Main vmbus driver initialization routine.
 *
 * Here, we
 *	- initialize the vmbus driver context
 *	- invoke the vmbus hv main init routine
 *	- retrieve the channel offers
 */
static int vmbus_bus_init(void)
{
	int ret;

	/* Hypervisor initialization...setup hypercall page..etc */
	ret = hv_init();
	if (ret != 0) {
		pr_err("Unable to initialize the hypervisor - 0x%x\n", ret);
		return ret;
	}

	ret = bus_register(&hv_bus);
	if (ret)
		return ret;

	hv_setup_vmbus_irq(vmbus_isr);

	ret = hv_synic_alloc();
	if (ret)
		goto err_alloc;
	/*
	 * Initialize the per-cpu interrupt state and
	 * connect to the host.
	 */
	ret = cpuhp_setup_state(CPUHP_AP_ONLINE_DYN, "hyperv/vmbus:online",
				hv_synic_init, hv_synic_cleanup);
	if (ret < 0)
		goto err_alloc;
	hyperv_cpuhp_online = ret;

	ret = vmbus_connect();
	if (ret)
		goto err_connect;

	/*
	 * Only register if the crash MSRs are available
	 */
	if (ms_hyperv.misc_features & HV_FEATURE_GUEST_CRASH_MSR_AVAILABLE) {
		u64 hyperv_crash_ctl;
		/*
		 * Sysctl registration is not fatal, since by default
		 * reporting is enabled.
		 */
		hv_ctl_table_hdr = register_sysctl_table(hv_root_table);
		if (!hv_ctl_table_hdr)
			pr_err("Hyper-V: sysctl table register error");

		/*
		 * Register for panic kmsg callback only if the right
		 * capability is supported by the hypervisor.
		 */
		hv_get_crash_ctl(hyperv_crash_ctl);
		if (hyperv_crash_ctl & HV_CRASH_CTL_CRASH_NOTIFY_MSG) {
			hv_panic_page = (void *)get_zeroed_page(GFP_KERNEL);
			if (hv_panic_page) {
				ret = kmsg_dump_register(&hv_kmsg_dumper);
				if (ret)
					pr_err("Hyper-V: kmsg dump register "
						"error 0x%x\n", ret);
			} else
				pr_err("Hyper-V: panic message page memory "
					"allocation failed");
		}

		register_die_notifier(&hyperv_die_block);
		atomic_notifier_chain_register(&panic_notifier_list,
					       &hyperv_panic_block);
	}

	vmbus_request_offers();

	return 0;

err_connect:
	cpuhp_remove_state(hyperv_cpuhp_online);
err_alloc:
	hv_synic_free();
	hv_remove_vmbus_irq();

	bus_unregister(&hv_bus);
	free_page((unsigned long)hv_panic_page);
	unregister_sysctl_table(hv_ctl_table_hdr);
	hv_ctl_table_hdr = NULL;
	return ret;
}

/**
 * __vmbus_child_driver_register() - Register a vmbus's driver
 * @hv_driver: Pointer to driver structure you want to register
 * @owner: owner module of the drv
 * @mod_name: module name string
 *
 * Registers the given driver with Linux through the 'driver_register()' call
 * and sets up the hyper-v vmbus handling for this driver.
 * It will return the state of the 'driver_register()' call.
 *
 */
int __vmbus_driver_register(struct hv_driver *hv_driver, struct module *owner, const char *mod_name)
{
	int ret;

	pr_info("registering driver %s\n", hv_driver->name);

	ret = vmbus_exists();
	if (ret < 0)
		return ret;

	hv_driver->driver.name = hv_driver->name;
	hv_driver->driver.owner = owner;
	hv_driver->driver.mod_name = mod_name;
	hv_driver->driver.bus = &hv_bus;

	spin_lock_init(&hv_driver->dynids.lock);
	INIT_LIST_HEAD(&hv_driver->dynids.list);

	ret = driver_register(&hv_driver->driver);

	return ret;
}
EXPORT_SYMBOL_GPL(__vmbus_driver_register);

/**
 * vmbus_driver_unregister() - Unregister a vmbus's driver
 * @hv_driver: Pointer to driver structure you want to
 *             un-register
 *
 * Un-register the given driver that was previous registered with a call to
 * vmbus_driver_register()
 */
void vmbus_driver_unregister(struct hv_driver *hv_driver)
{
	pr_info("unregistering driver %s\n", hv_driver->name);

	if (!vmbus_exists()) {
		driver_unregister(&hv_driver->driver);
		vmbus_free_dynids(hv_driver);
	}
}
EXPORT_SYMBOL_GPL(vmbus_driver_unregister);


/*
 * Called when last reference to channel is gone.
 */
static void vmbus_chan_release(struct kobject *kobj)
{
	struct vmbus_channel *channel
		= container_of(kobj, struct vmbus_channel, kobj);

	kfree_rcu(channel, rcu);
}

struct vmbus_chan_attribute {
	struct attribute attr;
	ssize_t (*show)(struct vmbus_channel *chan, char *buf);
	ssize_t (*store)(struct vmbus_channel *chan,
			 const char *buf, size_t count);
};
#define VMBUS_CHAN_ATTR(_name, _mode, _show, _store) \
	struct vmbus_chan_attribute chan_attr_##_name \
		= __ATTR(_name, _mode, _show, _store)
#define VMBUS_CHAN_ATTR_RW(_name) \
	struct vmbus_chan_attribute chan_attr_##_name = __ATTR_RW(_name)
#define VMBUS_CHAN_ATTR_RO(_name) \
	struct vmbus_chan_attribute chan_attr_##_name = __ATTR_RO(_name)
#define VMBUS_CHAN_ATTR_WO(_name) \
	struct vmbus_chan_attribute chan_attr_##_name = __ATTR_WO(_name)

static ssize_t vmbus_chan_attr_show(struct kobject *kobj,
				    struct attribute *attr, char *buf)
{
	const struct vmbus_chan_attribute *attribute
		= container_of(attr, struct vmbus_chan_attribute, attr);
	struct vmbus_channel *chan
		= container_of(kobj, struct vmbus_channel, kobj);

	if (!attribute->show)
		return -EIO;

	return attribute->show(chan, buf);
}

static const struct sysfs_ops vmbus_chan_sysfs_ops = {
	.show = vmbus_chan_attr_show,
};

static ssize_t out_mask_show(struct vmbus_channel *channel, char *buf)
{
	struct hv_ring_buffer_info *rbi = &channel->outbound;
	ssize_t ret;
<<<<<<< HEAD

	mutex_lock(&rbi->ring_buffer_mutex);
	if (!rbi->ring_buffer) {
		mutex_unlock(&rbi->ring_buffer_mutex);
		return -EINVAL;
	}

=======

	mutex_lock(&rbi->ring_buffer_mutex);
	if (!rbi->ring_buffer) {
		mutex_unlock(&rbi->ring_buffer_mutex);
		return -EINVAL;
	}

>>>>>>> 4b972a01
	ret = sprintf(buf, "%u\n", rbi->ring_buffer->interrupt_mask);
	mutex_unlock(&rbi->ring_buffer_mutex);
	return ret;
}
static VMBUS_CHAN_ATTR_RO(out_mask);

static ssize_t in_mask_show(struct vmbus_channel *channel, char *buf)
{
	struct hv_ring_buffer_info *rbi = &channel->inbound;
	ssize_t ret;
<<<<<<< HEAD

	mutex_lock(&rbi->ring_buffer_mutex);
	if (!rbi->ring_buffer) {
		mutex_unlock(&rbi->ring_buffer_mutex);
		return -EINVAL;
	}

=======

	mutex_lock(&rbi->ring_buffer_mutex);
	if (!rbi->ring_buffer) {
		mutex_unlock(&rbi->ring_buffer_mutex);
		return -EINVAL;
	}

>>>>>>> 4b972a01
	ret = sprintf(buf, "%u\n", rbi->ring_buffer->interrupt_mask);
	mutex_unlock(&rbi->ring_buffer_mutex);
	return ret;
}
static VMBUS_CHAN_ATTR_RO(in_mask);

static ssize_t read_avail_show(struct vmbus_channel *channel, char *buf)
{
	struct hv_ring_buffer_info *rbi = &channel->inbound;
	ssize_t ret;

	mutex_lock(&rbi->ring_buffer_mutex);
	if (!rbi->ring_buffer) {
		mutex_unlock(&rbi->ring_buffer_mutex);
		return -EINVAL;
	}

	ret = sprintf(buf, "%u\n", hv_get_bytes_to_read(rbi));
	mutex_unlock(&rbi->ring_buffer_mutex);
	return ret;
}
static VMBUS_CHAN_ATTR_RO(read_avail);

static ssize_t write_avail_show(struct vmbus_channel *channel, char *buf)
{
	struct hv_ring_buffer_info *rbi = &channel->outbound;
	ssize_t ret;

	mutex_lock(&rbi->ring_buffer_mutex);
	if (!rbi->ring_buffer) {
		mutex_unlock(&rbi->ring_buffer_mutex);
		return -EINVAL;
	}

	ret = sprintf(buf, "%u\n", hv_get_bytes_to_write(rbi));
	mutex_unlock(&rbi->ring_buffer_mutex);
	return ret;
}
static VMBUS_CHAN_ATTR_RO(write_avail);

static ssize_t show_target_cpu(struct vmbus_channel *channel, char *buf)
{
	return sprintf(buf, "%u\n", channel->target_cpu);
}
static VMBUS_CHAN_ATTR(cpu, S_IRUGO, show_target_cpu, NULL);

static ssize_t channel_pending_show(struct vmbus_channel *channel,
				    char *buf)
{
	return sprintf(buf, "%d\n",
		       channel_pending(channel,
				       vmbus_connection.monitor_pages[1]));
}
static VMBUS_CHAN_ATTR(pending, S_IRUGO, channel_pending_show, NULL);

static ssize_t channel_latency_show(struct vmbus_channel *channel,
				    char *buf)
{
	return sprintf(buf, "%d\n",
		       channel_latency(channel,
				       vmbus_connection.monitor_pages[1]));
}
static VMBUS_CHAN_ATTR(latency, S_IRUGO, channel_latency_show, NULL);

static ssize_t channel_interrupts_show(struct vmbus_channel *channel, char *buf)
{
	return sprintf(buf, "%llu\n", channel->interrupts);
}
static VMBUS_CHAN_ATTR(interrupts, S_IRUGO, channel_interrupts_show, NULL);

static ssize_t channel_events_show(struct vmbus_channel *channel, char *buf)
{
	return sprintf(buf, "%llu\n", channel->sig_events);
}
static VMBUS_CHAN_ATTR(events, S_IRUGO, channel_events_show, NULL);

static ssize_t channel_intr_in_full_show(struct vmbus_channel *channel,
					 char *buf)
{
	return sprintf(buf, "%llu\n",
		       (unsigned long long)channel->intr_in_full);
}
static VMBUS_CHAN_ATTR(intr_in_full, 0444, channel_intr_in_full_show, NULL);

static ssize_t channel_intr_out_empty_show(struct vmbus_channel *channel,
					   char *buf)
{
	return sprintf(buf, "%llu\n",
		       (unsigned long long)channel->intr_out_empty);
}
static VMBUS_CHAN_ATTR(intr_out_empty, 0444, channel_intr_out_empty_show, NULL);

static ssize_t channel_out_full_first_show(struct vmbus_channel *channel,
					   char *buf)
{
	return sprintf(buf, "%llu\n",
		       (unsigned long long)channel->out_full_first);
}
static VMBUS_CHAN_ATTR(out_full_first, 0444, channel_out_full_first_show, NULL);

static ssize_t channel_out_full_total_show(struct vmbus_channel *channel,
					   char *buf)
{
	return sprintf(buf, "%llu\n",
		       (unsigned long long)channel->out_full_total);
}
static VMBUS_CHAN_ATTR(out_full_total, 0444, channel_out_full_total_show, NULL);

static ssize_t subchannel_monitor_id_show(struct vmbus_channel *channel,
					  char *buf)
{
	return sprintf(buf, "%u\n", channel->offermsg.monitorid);
}
static VMBUS_CHAN_ATTR(monitor_id, S_IRUGO, subchannel_monitor_id_show, NULL);

static ssize_t subchannel_id_show(struct vmbus_channel *channel,
				  char *buf)
{
	return sprintf(buf, "%u\n",
		       channel->offermsg.offer.sub_channel_index);
}
static VMBUS_CHAN_ATTR_RO(subchannel_id);

static struct attribute *vmbus_chan_attrs[] = {
	&chan_attr_out_mask.attr,
	&chan_attr_in_mask.attr,
	&chan_attr_read_avail.attr,
	&chan_attr_write_avail.attr,
	&chan_attr_cpu.attr,
	&chan_attr_pending.attr,
	&chan_attr_latency.attr,
	&chan_attr_interrupts.attr,
	&chan_attr_events.attr,
	&chan_attr_intr_in_full.attr,
	&chan_attr_intr_out_empty.attr,
	&chan_attr_out_full_first.attr,
	&chan_attr_out_full_total.attr,
	&chan_attr_monitor_id.attr,
	&chan_attr_subchannel_id.attr,
	NULL
};

/*
 * Channel-level attribute_group callback function. Returns the permission for
 * each attribute, and returns 0 if an attribute is not visible.
 */
static umode_t vmbus_chan_attr_is_visible(struct kobject *kobj,
					  struct attribute *attr, int idx)
{
	const struct vmbus_channel *channel =
		container_of(kobj, struct vmbus_channel, kobj);

	/* Hide the monitor attributes if the monitor mechanism is not used. */
	if (!channel->offermsg.monitor_allocated &&
	    (attr == &chan_attr_pending.attr ||
	     attr == &chan_attr_latency.attr ||
	     attr == &chan_attr_monitor_id.attr))
		return 0;

	return attr->mode;
}

static struct attribute_group vmbus_chan_group = {
	.attrs = vmbus_chan_attrs,
	.is_visible = vmbus_chan_attr_is_visible
};

static struct kobj_type vmbus_chan_ktype = {
	.sysfs_ops = &vmbus_chan_sysfs_ops,
	.release = vmbus_chan_release,
};

/*
 * vmbus_add_channel_kobj - setup a sub-directory under device/channels
 */
int vmbus_add_channel_kobj(struct hv_device *dev, struct vmbus_channel *channel)
{
	const struct device *device = &dev->device;
	struct kobject *kobj = &channel->kobj;
	u32 relid = channel->offermsg.child_relid;
	int ret;

	kobj->kset = dev->channels_kset;
	ret = kobject_init_and_add(kobj, &vmbus_chan_ktype, NULL,
				   "%u", relid);
	if (ret)
		return ret;

	ret = sysfs_create_group(kobj, &vmbus_chan_group);

	if (ret) {
		/*
		 * The calling functions' error handling paths will cleanup the
		 * empty channel directory.
		 */
		dev_err(device, "Unable to set up channel sysfs files\n");
		return ret;
	}

	kobject_uevent(kobj, KOBJ_ADD);

	return 0;
}

/*
 * vmbus_remove_channel_attr_group - remove the channel's attribute group
 */
void vmbus_remove_channel_attr_group(struct vmbus_channel *channel)
{
	sysfs_remove_group(&channel->kobj, &vmbus_chan_group);
}

/*
 * vmbus_device_create - Creates and registers a new child device
 * on the vmbus.
 */
struct hv_device *vmbus_device_create(const guid_t *type,
				      const guid_t *instance,
				      struct vmbus_channel *channel)
{
	struct hv_device *child_device_obj;

	child_device_obj = kzalloc(sizeof(struct hv_device), GFP_KERNEL);
	if (!child_device_obj) {
		pr_err("Unable to allocate device object for child device\n");
		return NULL;
	}

	child_device_obj->channel = channel;
	guid_copy(&child_device_obj->dev_type, type);
	guid_copy(&child_device_obj->dev_instance, instance);
	child_device_obj->vendor_id = 0x1414; /* MSFT vendor ID */

	return child_device_obj;
}

/*
 * vmbus_device_register - Register the child device
 */
int vmbus_device_register(struct hv_device *child_device_obj)
{
	struct kobject *kobj = &child_device_obj->device.kobj;
	int ret;

	dev_set_name(&child_device_obj->device, "%pUl",
		     child_device_obj->channel->offermsg.offer.if_instance.b);

	child_device_obj->device.bus = &hv_bus;
	child_device_obj->device.parent = &hv_acpi_dev->dev;
	child_device_obj->device.release = vmbus_device_release;

	/*
	 * Register with the LDM. This will kick off the driver/device
	 * binding...which will eventually call vmbus_match() and vmbus_probe()
	 */
	ret = device_register(&child_device_obj->device);
	if (ret) {
		pr_err("Unable to register child device\n");
		return ret;
	}

	child_device_obj->channels_kset = kset_create_and_add("channels",
							      NULL, kobj);
	if (!child_device_obj->channels_kset) {
		ret = -ENOMEM;
		goto err_dev_unregister;
	}

	ret = vmbus_add_channel_kobj(child_device_obj,
				     child_device_obj->channel);
	if (ret) {
		pr_err("Unable to register primary channeln");
		goto err_kset_unregister;
	}

	return 0;

err_kset_unregister:
	kset_unregister(child_device_obj->channels_kset);

err_dev_unregister:
	device_unregister(&child_device_obj->device);
	return ret;
}

/*
 * vmbus_device_unregister - Remove the specified child device
 * from the vmbus.
 */
void vmbus_device_unregister(struct hv_device *device_obj)
{
	pr_debug("child device %s unregistered\n",
		dev_name(&device_obj->device));

	kset_unregister(device_obj->channels_kset);

	/*
	 * Kick off the process of unregistering the device.
	 * This will call vmbus_remove() and eventually vmbus_device_release()
	 */
	device_unregister(&device_obj->device);
}


/*
 * VMBUS is an acpi enumerated device. Get the information we
 * need from DSDT.
 */
#define VTPM_BASE_ADDRESS 0xfed40000
static acpi_status vmbus_walk_resources(struct acpi_resource *res, void *ctx)
{
	resource_size_t start = 0;
	resource_size_t end = 0;
	struct resource *new_res;
	struct resource **old_res = &hyperv_mmio;
	struct resource **prev_res = NULL;

	switch (res->type) {

	/*
	 * "Address" descriptors are for bus windows. Ignore
	 * "memory" descriptors, which are for registers on
	 * devices.
	 */
	case ACPI_RESOURCE_TYPE_ADDRESS32:
		start = res->data.address32.address.minimum;
		end = res->data.address32.address.maximum;
		break;

	case ACPI_RESOURCE_TYPE_ADDRESS64:
		start = res->data.address64.address.minimum;
		end = res->data.address64.address.maximum;
		break;

	default:
		/* Unused resource type */
		return AE_OK;

	}
	/*
	 * Ignore ranges that are below 1MB, as they're not
	 * necessary or useful here.
	 */
	if (end < 0x100000)
		return AE_OK;

	new_res = kzalloc(sizeof(*new_res), GFP_ATOMIC);
	if (!new_res)
		return AE_NO_MEMORY;

	/* If this range overlaps the virtual TPM, truncate it. */
	if (end > VTPM_BASE_ADDRESS && start < VTPM_BASE_ADDRESS)
		end = VTPM_BASE_ADDRESS;

	new_res->name = "hyperv mmio";
	new_res->flags = IORESOURCE_MEM;
	new_res->start = start;
	new_res->end = end;

	/*
	 * If two ranges are adjacent, merge them.
	 */
	do {
		if (!*old_res) {
			*old_res = new_res;
			break;
		}

		if (((*old_res)->end + 1) == new_res->start) {
			(*old_res)->end = new_res->end;
			kfree(new_res);
			break;
		}

		if ((*old_res)->start == new_res->end + 1) {
			(*old_res)->start = new_res->start;
			kfree(new_res);
			break;
		}

		if ((*old_res)->start > new_res->end) {
			new_res->sibling = *old_res;
			if (prev_res)
				(*prev_res)->sibling = new_res;
			*old_res = new_res;
			break;
		}

		prev_res = old_res;
		old_res = &(*old_res)->sibling;

	} while (1);

	return AE_OK;
}

static int vmbus_acpi_remove(struct acpi_device *device)
{
	struct resource *cur_res;
	struct resource *next_res;

	if (hyperv_mmio) {
		if (fb_mmio) {
			__release_region(hyperv_mmio, fb_mmio->start,
					 resource_size(fb_mmio));
			fb_mmio = NULL;
		}

		for (cur_res = hyperv_mmio; cur_res; cur_res = next_res) {
			next_res = cur_res->sibling;
			kfree(cur_res);
		}
	}

	return 0;
}

static void vmbus_reserve_fb(void)
{
	int size;
	/*
	 * Make a claim for the frame buffer in the resource tree under the
	 * first node, which will be the one below 4GB.  The length seems to
	 * be underreported, particularly in a Generation 1 VM.  So start out
	 * reserving a larger area and make it smaller until it succeeds.
	 */

	if (screen_info.lfb_base) {
		if (efi_enabled(EFI_BOOT))
			size = max_t(__u32, screen_info.lfb_size, 0x800000);
		else
			size = max_t(__u32, screen_info.lfb_size, 0x4000000);

		for (; !fb_mmio && (size >= 0x100000); size >>= 1) {
			fb_mmio = __request_region(hyperv_mmio,
						   screen_info.lfb_base, size,
						   fb_mmio_name, 0);
		}
	}
}

/**
 * vmbus_allocate_mmio() - Pick a memory-mapped I/O range.
 * @new:		If successful, supplied a pointer to the
 *			allocated MMIO space.
 * @device_obj:		Identifies the caller
 * @min:		Minimum guest physical address of the
 *			allocation
 * @max:		Maximum guest physical address
 * @size:		Size of the range to be allocated
 * @align:		Alignment of the range to be allocated
 * @fb_overlap_ok:	Whether this allocation can be allowed
 *			to overlap the video frame buffer.
 *
 * This function walks the resources granted to VMBus by the
 * _CRS object in the ACPI namespace underneath the parent
 * "bridge" whether that's a root PCI bus in the Generation 1
 * case or a Module Device in the Generation 2 case.  It then
 * attempts to allocate from the global MMIO pool in a way that
 * matches the constraints supplied in these parameters and by
 * that _CRS.
 *
 * Return: 0 on success, -errno on failure
 */
int vmbus_allocate_mmio(struct resource **new, struct hv_device *device_obj,
			resource_size_t min, resource_size_t max,
			resource_size_t size, resource_size_t align,
			bool fb_overlap_ok)
{
	struct resource *iter, *shadow;
	resource_size_t range_min, range_max, start;
	const char *dev_n = dev_name(&device_obj->device);
	int retval;

	retval = -ENXIO;
	down(&hyperv_mmio_lock);

	/*
	 * If overlaps with frame buffers are allowed, then first attempt to
	 * make the allocation from within the reserved region.  Because it
	 * is already reserved, no shadow allocation is necessary.
	 */
	if (fb_overlap_ok && fb_mmio && !(min > fb_mmio->end) &&
	    !(max < fb_mmio->start)) {

		range_min = fb_mmio->start;
		range_max = fb_mmio->end;
		start = (range_min + align - 1) & ~(align - 1);
		for (; start + size - 1 <= range_max; start += align) {
			*new = request_mem_region_exclusive(start, size, dev_n);
			if (*new) {
				retval = 0;
				goto exit;
			}
		}
	}

	for (iter = hyperv_mmio; iter; iter = iter->sibling) {
		if ((iter->start >= max) || (iter->end <= min))
			continue;

		range_min = iter->start;
		range_max = iter->end;
		start = (range_min + align - 1) & ~(align - 1);
		for (; start + size - 1 <= range_max; start += align) {
			shadow = __request_region(iter, start, size, NULL,
						  IORESOURCE_BUSY);
			if (!shadow)
				continue;

			*new = request_mem_region_exclusive(start, size, dev_n);
			if (*new) {
				shadow->name = (char *)*new;
				retval = 0;
				goto exit;
			}

			__release_region(iter, start, size);
		}
	}

exit:
	up(&hyperv_mmio_lock);
	return retval;
}
EXPORT_SYMBOL_GPL(vmbus_allocate_mmio);

/**
 * vmbus_free_mmio() - Free a memory-mapped I/O range.
 * @start:		Base address of region to release.
 * @size:		Size of the range to be allocated
 *
 * This function releases anything requested by
 * vmbus_mmio_allocate().
 */
void vmbus_free_mmio(resource_size_t start, resource_size_t size)
{
	struct resource *iter;

	down(&hyperv_mmio_lock);
	for (iter = hyperv_mmio; iter; iter = iter->sibling) {
		if ((iter->start >= start + size) || (iter->end <= start))
			continue;

		__release_region(iter, start, size);
	}
	release_mem_region(start, size);
	up(&hyperv_mmio_lock);

}
EXPORT_SYMBOL_GPL(vmbus_free_mmio);

static int vmbus_acpi_add(struct acpi_device *device)
{
	acpi_status result;
	int ret_val = -ENODEV;
	struct acpi_device *ancestor;

	hv_acpi_dev = device;

	result = acpi_walk_resources(device->handle, METHOD_NAME__CRS,
					vmbus_walk_resources, NULL);

	if (ACPI_FAILURE(result))
		goto acpi_walk_err;
	/*
	 * Some ancestor of the vmbus acpi device (Gen1 or Gen2
	 * firmware) is the VMOD that has the mmio ranges. Get that.
	 */
	for (ancestor = device->parent; ancestor; ancestor = ancestor->parent) {
		result = acpi_walk_resources(ancestor->handle, METHOD_NAME__CRS,
					     vmbus_walk_resources, NULL);

		if (ACPI_FAILURE(result))
			continue;
		if (hyperv_mmio) {
			vmbus_reserve_fb();
			break;
		}
	}
	ret_val = 0;

acpi_walk_err:
	complete(&probe_event);
	if (ret_val)
		vmbus_acpi_remove(device);
	return ret_val;
}

static const struct acpi_device_id vmbus_acpi_device_ids[] = {
	{"VMBUS", 0},
	{"VMBus", 0},
	{"", 0},
};
MODULE_DEVICE_TABLE(acpi, vmbus_acpi_device_ids);

static struct acpi_driver vmbus_acpi_driver = {
	.name = "vmbus",
	.ids = vmbus_acpi_device_ids,
	.ops = {
		.add = vmbus_acpi_add,
		.remove = vmbus_acpi_remove,
	},
};

static void hv_kexec_handler(void)
{
	hv_synic_clockevents_cleanup();
	vmbus_initiate_unload(false);
	vmbus_connection.conn_state = DISCONNECTED;
	/* Make sure conn_state is set as hv_synic_cleanup checks for it */
	mb();
	cpuhp_remove_state(hyperv_cpuhp_online);
	hyperv_cleanup();
};

static void hv_crash_handler(struct pt_regs *regs)
{
	vmbus_initiate_unload(true);
	/*
	 * In crash handler we can't schedule synic cleanup for all CPUs,
	 * doing the cleanup for current CPU only. This should be sufficient
	 * for kdump.
	 */
	vmbus_connection.conn_state = DISCONNECTED;
	hv_synic_cleanup(smp_processor_id());
	hyperv_cleanup();
};

static int __init hv_acpi_init(void)
{
	int ret, t;

	if (!hv_is_hyperv_initialized())
		return -ENODEV;

	init_completion(&probe_event);

	/*
	 * Get ACPI resources first.
	 */
	ret = acpi_bus_register_driver(&vmbus_acpi_driver);

	if (ret)
		return ret;

	t = wait_for_completion_timeout(&probe_event, 5*HZ);
	if (t == 0) {
		ret = -ETIMEDOUT;
		goto cleanup;
	}

	ret = vmbus_bus_init();
	if (ret)
		goto cleanup;

	hv_setup_kexec_handler(hv_kexec_handler);
	hv_setup_crash_handler(hv_crash_handler);

	return 0;

cleanup:
	acpi_bus_unregister_driver(&vmbus_acpi_driver);
	hv_acpi_dev = NULL;
	return ret;
}

static void __exit vmbus_exit(void)
{
	int cpu;

	hv_remove_kexec_handler();
	hv_remove_crash_handler();
	vmbus_connection.conn_state = DISCONNECTED;
	hv_synic_clockevents_cleanup();
	vmbus_disconnect();
	hv_remove_vmbus_irq();
	for_each_online_cpu(cpu) {
		struct hv_per_cpu_context *hv_cpu
			= per_cpu_ptr(hv_context.cpu_context, cpu);

		tasklet_kill(&hv_cpu->msg_dpc);
	}
	vmbus_free_channels();

	if (ms_hyperv.misc_features & HV_FEATURE_GUEST_CRASH_MSR_AVAILABLE) {
		kmsg_dump_unregister(&hv_kmsg_dumper);
		unregister_die_notifier(&hyperv_die_block);
		atomic_notifier_chain_unregister(&panic_notifier_list,
						 &hyperv_panic_block);
	}

	free_page((unsigned long)hv_panic_page);
	unregister_sysctl_table(hv_ctl_table_hdr);
	hv_ctl_table_hdr = NULL;
	bus_unregister(&hv_bus);

	cpuhp_remove_state(hyperv_cpuhp_online);
	hv_synic_free();
	acpi_bus_unregister_driver(&vmbus_acpi_driver);
}


MODULE_LICENSE("GPL");

subsys_initcall(hv_acpi_init);
module_exit(vmbus_exit);<|MERGE_RESOLUTION|>--- conflicted
+++ resolved
@@ -1433,7 +1433,6 @@
 {
 	struct hv_ring_buffer_info *rbi = &channel->outbound;
 	ssize_t ret;
-<<<<<<< HEAD
 
 	mutex_lock(&rbi->ring_buffer_mutex);
 	if (!rbi->ring_buffer) {
@@ -1441,7 +1440,16 @@
 		return -EINVAL;
 	}
 
-=======
+	ret = sprintf(buf, "%u\n", rbi->ring_buffer->interrupt_mask);
+	mutex_unlock(&rbi->ring_buffer_mutex);
+	return ret;
+}
+static VMBUS_CHAN_ATTR_RO(out_mask);
+
+static ssize_t in_mask_show(struct vmbus_channel *channel, char *buf)
+{
+	struct hv_ring_buffer_info *rbi = &channel->inbound;
+	ssize_t ret;
 
 	mutex_lock(&rbi->ring_buffer_mutex);
 	if (!rbi->ring_buffer) {
@@ -1449,34 +1457,6 @@
 		return -EINVAL;
 	}
 
->>>>>>> 4b972a01
-	ret = sprintf(buf, "%u\n", rbi->ring_buffer->interrupt_mask);
-	mutex_unlock(&rbi->ring_buffer_mutex);
-	return ret;
-}
-static VMBUS_CHAN_ATTR_RO(out_mask);
-
-static ssize_t in_mask_show(struct vmbus_channel *channel, char *buf)
-{
-	struct hv_ring_buffer_info *rbi = &channel->inbound;
-	ssize_t ret;
-<<<<<<< HEAD
-
-	mutex_lock(&rbi->ring_buffer_mutex);
-	if (!rbi->ring_buffer) {
-		mutex_unlock(&rbi->ring_buffer_mutex);
-		return -EINVAL;
-	}
-
-=======
-
-	mutex_lock(&rbi->ring_buffer_mutex);
-	if (!rbi->ring_buffer) {
-		mutex_unlock(&rbi->ring_buffer_mutex);
-		return -EINVAL;
-	}
-
->>>>>>> 4b972a01
 	ret = sprintf(buf, "%u\n", rbi->ring_buffer->interrupt_mask);
 	mutex_unlock(&rbi->ring_buffer_mutex);
 	return ret;
