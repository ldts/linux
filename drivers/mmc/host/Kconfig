--- conflicted
+++ resolved
@@ -978,11 +978,7 @@
 	tristate "TI SDHCI Controller Support"
 	depends on MMC_SDHCI_PLTFM && OF
 	select THERMAL
-<<<<<<< HEAD
-	select TI_SOC_THERMAL
-=======
 	imply TI_SOC_THERMAL
->>>>>>> f17b5f06
 	help
 	  This selects the Secure Digital Host Controller Interface (SDHCI)
 	  support present in TI's DRA7 SOCs. The controller supports
