/*
 * builtin-test.c
 *
 * Builtin regression testing command: ever growing number of sanity tests
 */
#include "builtin.h"

#include "util/cache.h"
#include "util/debug.h"
#include "util/debugfs.h"
#include "util/evlist.h"
#include "util/parse-options.h"
#include "util/parse-events.h"
#include "util/symbol.h"
#include "util/thread_map.h"
#include "../../include/linux/hw_breakpoint.h"

static int vmlinux_matches_kallsyms_filter(struct map *map __used, struct symbol *sym)
{
	bool *visited = symbol__priv(sym);
	*visited = true;
	return 0;
}

static int test__vmlinux_matches_kallsyms(void)
{
	int err = -1;
	struct rb_node *nd;
	struct symbol *sym;
	struct map *kallsyms_map, *vmlinux_map;
	struct machine kallsyms, vmlinux;
	enum map_type type = MAP__FUNCTION;
	long page_size = sysconf(_SC_PAGE_SIZE);
	struct ref_reloc_sym ref_reloc_sym = { .name = "_stext", };

	/*
	 * Step 1:
	 *
	 * Init the machines that will hold kernel, modules obtained from
	 * both vmlinux + .ko files and from /proc/kallsyms split by modules.
	 */
	machine__init(&kallsyms, "", HOST_KERNEL_ID);
	machine__init(&vmlinux, "", HOST_KERNEL_ID);

	/*
	 * Step 2:
	 *
	 * Create the kernel maps for kallsyms and the DSO where we will then
	 * load /proc/kallsyms. Also create the modules maps from /proc/modules
	 * and find the .ko files that match them in /lib/modules/`uname -r`/.
	 */
	if (machine__create_kernel_maps(&kallsyms) < 0) {
		pr_debug("machine__create_kernel_maps ");
		return -1;
	}

	/*
	 * Step 3:
	 *
	 * Load and split /proc/kallsyms into multiple maps, one per module.
	 */
	if (machine__load_kallsyms(&kallsyms, "/proc/kallsyms", type, NULL) <= 0) {
		pr_debug("dso__load_kallsyms ");
		goto out;
	}

	/*
	 * Step 4:
	 *
	 * kallsyms will be internally on demand sorted by name so that we can
	 * find the reference relocation * symbol, i.e. the symbol we will use
	 * to see if the running kernel was relocated by checking if it has the
	 * same value in the vmlinux file we load.
	 */
	kallsyms_map = machine__kernel_map(&kallsyms, type);

	sym = map__find_symbol_by_name(kallsyms_map, ref_reloc_sym.name, NULL);
	if (sym == NULL) {
		pr_debug("dso__find_symbol_by_name ");
		goto out;
	}

	ref_reloc_sym.addr = sym->start;

	/*
	 * Step 5:
	 *
	 * Now repeat step 2, this time for the vmlinux file we'll auto-locate.
	 */
	if (machine__create_kernel_maps(&vmlinux) < 0) {
		pr_debug("machine__create_kernel_maps ");
		goto out;
	}

	vmlinux_map = machine__kernel_map(&vmlinux, type);
	map__kmap(vmlinux_map)->ref_reloc_sym = &ref_reloc_sym;

	/*
	 * Step 6:
	 *
	 * Locate a vmlinux file in the vmlinux path that has a buildid that
	 * matches the one of the running kernel.
	 *
	 * While doing that look if we find the ref reloc symbol, if we find it
	 * we'll have its ref_reloc_symbol.unrelocated_addr and then
	 * maps__reloc_vmlinux will notice and set proper ->[un]map_ip routines
	 * to fixup the symbols.
	 */
	if (machine__load_vmlinux_path(&vmlinux, type,
				       vmlinux_matches_kallsyms_filter) <= 0) {
		pr_debug("machine__load_vmlinux_path ");
		goto out;
	}

	err = 0;
	/*
	 * Step 7:
	 *
	 * Now look at the symbols in the vmlinux DSO and check if we find all of them
	 * in the kallsyms dso. For the ones that are in both, check its names and
	 * end addresses too.
	 */
	for (nd = rb_first(&vmlinux_map->dso->symbols[type]); nd; nd = rb_next(nd)) {
		struct symbol *pair, *first_pair;
		bool backwards = true;

		sym  = rb_entry(nd, struct symbol, rb_node);

		if (sym->start == sym->end)
			continue;

		first_pair = machine__find_kernel_symbol(&kallsyms, type, sym->start, NULL, NULL);
		pair = first_pair;

		if (pair && pair->start == sym->start) {
next_pair:
			if (strcmp(sym->name, pair->name) == 0) {
				/*
				 * kallsyms don't have the symbol end, so we
				 * set that by using the next symbol start - 1,
				 * in some cases we get this up to a page
				 * wrong, trace_kmalloc when I was developing
				 * this code was one such example, 2106 bytes
				 * off the real size. More than that and we
				 * _really_ have a problem.
				 */
				s64 skew = sym->end - pair->end;
				if (llabs(skew) < page_size)
					continue;

				pr_debug("%#" PRIx64 ": diff end addr for %s v: %#" PRIx64 " k: %#" PRIx64 "\n",
					 sym->start, sym->name, sym->end, pair->end);
			} else {
				struct rb_node *nnd;
detour:
				nnd = backwards ? rb_prev(&pair->rb_node) :
						  rb_next(&pair->rb_node);
				if (nnd) {
					struct symbol *next = rb_entry(nnd, struct symbol, rb_node);

					if (next->start == sym->start) {
						pair = next;
						goto next_pair;
					}
				}

				if (backwards) {
					backwards = false;
					pair = first_pair;
					goto detour;
				}

				pr_debug("%#" PRIx64 ": diff name v: %s k: %s\n",
					 sym->start, sym->name, pair->name);
			}
		} else
			pr_debug("%#" PRIx64 ": %s not on kallsyms\n", sym->start, sym->name);

		err = -1;
	}

	if (!verbose)
		goto out;

	pr_info("Maps only in vmlinux:\n");

	for (nd = rb_first(&vmlinux.kmaps.maps[type]); nd; nd = rb_next(nd)) {
		struct map *pos = rb_entry(nd, struct map, rb_node), *pair;
		/*
		 * If it is the kernel, kallsyms is always "[kernel.kallsyms]", while
		 * the kernel will have the path for the vmlinux file being used,
		 * so use the short name, less descriptive but the same ("[kernel]" in
		 * both cases.
		 */
		pair = map_groups__find_by_name(&kallsyms.kmaps, type,
						(pos->dso->kernel ?
							pos->dso->short_name :
							pos->dso->name));
		if (pair)
			pair->priv = 1;
		else
			map__fprintf(pos, stderr);
	}

	pr_info("Maps in vmlinux with a different name in kallsyms:\n");

	for (nd = rb_first(&vmlinux.kmaps.maps[type]); nd; nd = rb_next(nd)) {
		struct map *pos = rb_entry(nd, struct map, rb_node), *pair;

		pair = map_groups__find(&kallsyms.kmaps, type, pos->start);
		if (pair == NULL || pair->priv)
			continue;

		if (pair->start == pos->start) {
			pair->priv = 1;
			pr_info(" %" PRIx64 "-%" PRIx64 " %" PRIx64 " %s in kallsyms as",
				pos->start, pos->end, pos->pgoff, pos->dso->name);
			if (pos->pgoff != pair->pgoff || pos->end != pair->end)
				pr_info(": \n*%" PRIx64 "-%" PRIx64 " %" PRIx64 "",
					pair->start, pair->end, pair->pgoff);
			pr_info(" %s\n", pair->dso->name);
			pair->priv = 1;
		}
	}

	pr_info("Maps only in kallsyms:\n");

	for (nd = rb_first(&kallsyms.kmaps.maps[type]);
	     nd; nd = rb_next(nd)) {
		struct map *pos = rb_entry(nd, struct map, rb_node);

		if (!pos->priv)
			map__fprintf(pos, stderr);
	}
out:
	return err;
}

#include "util/cpumap.h"
#include "util/evsel.h"
#include <sys/types.h>

static int trace_event__id(const char *evname)
{
	char *filename;
	int err = -1, fd;

	if (asprintf(&filename,
		     "%s/syscalls/%s/id",
		     tracing_events_path, evname) < 0)
		return -1;

	fd = open(filename, O_RDONLY);
	if (fd >= 0) {
		char id[16];
		if (read(fd, id, sizeof(id)) > 0)
			err = atoi(id);
		close(fd);
	}

	free(filename);
	return err;
}

static int test__open_syscall_event(void)
{
	int err = -1, fd;
	struct thread_map *threads;
	struct perf_evsel *evsel;
	struct perf_event_attr attr;
	unsigned int nr_open_calls = 111, i;
	int id = trace_event__id("sys_enter_open");

	if (id < 0) {
		pr_debug("is debugfs mounted on /sys/kernel/debug?\n");
		return -1;
	}

	threads = thread_map__new(-1, getpid());
	if (threads == NULL) {
		pr_debug("thread_map__new\n");
		return -1;
	}

	memset(&attr, 0, sizeof(attr));
	attr.type = PERF_TYPE_TRACEPOINT;
	attr.config = id;
	evsel = perf_evsel__new(&attr, 0);
	if (evsel == NULL) {
		pr_debug("perf_evsel__new\n");
		goto out_thread_map_delete;
	}

	if (perf_evsel__open_per_thread(evsel, threads, false, NULL) < 0) {
		pr_debug("failed to open counter: %s, "
			 "tweak /proc/sys/kernel/perf_event_paranoid?\n",
			 strerror(errno));
		goto out_evsel_delete;
	}

	for (i = 0; i < nr_open_calls; ++i) {
		fd = open("/etc/passwd", O_RDONLY);
		close(fd);
	}

	if (perf_evsel__read_on_cpu(evsel, 0, 0) < 0) {
		pr_debug("perf_evsel__read_on_cpu\n");
		goto out_close_fd;
	}

	if (evsel->counts->cpu[0].val != nr_open_calls) {
		pr_debug("perf_evsel__read_on_cpu: expected to intercept %d calls, got %" PRIu64 "\n",
			 nr_open_calls, evsel->counts->cpu[0].val);
		goto out_close_fd;
	}
	
	err = 0;
out_close_fd:
	perf_evsel__close_fd(evsel, 1, threads->nr);
out_evsel_delete:
	perf_evsel__delete(evsel);
out_thread_map_delete:
	thread_map__delete(threads);
	return err;
}

#include <sched.h>

static int test__open_syscall_event_on_all_cpus(void)
{
	int err = -1, fd, cpu;
	struct thread_map *threads;
	struct cpu_map *cpus;
	struct perf_evsel *evsel;
	struct perf_event_attr attr;
	unsigned int nr_open_calls = 111, i;
	cpu_set_t cpu_set;
	int id = trace_event__id("sys_enter_open");

	if (id < 0) {
		pr_debug("is debugfs mounted on /sys/kernel/debug?\n");
		return -1;
	}

	threads = thread_map__new(-1, getpid());
	if (threads == NULL) {
		pr_debug("thread_map__new\n");
		return -1;
	}

	cpus = cpu_map__new(NULL);
	if (cpus == NULL) {
		pr_debug("cpu_map__new\n");
		goto out_thread_map_delete;
	}


	CPU_ZERO(&cpu_set);

	memset(&attr, 0, sizeof(attr));
	attr.type = PERF_TYPE_TRACEPOINT;
	attr.config = id;
	evsel = perf_evsel__new(&attr, 0);
	if (evsel == NULL) {
		pr_debug("perf_evsel__new\n");
		goto out_thread_map_delete;
	}

	if (perf_evsel__open(evsel, cpus, threads, false, NULL) < 0) {
		pr_debug("failed to open counter: %s, "
			 "tweak /proc/sys/kernel/perf_event_paranoid?\n",
			 strerror(errno));
		goto out_evsel_delete;
	}

	for (cpu = 0; cpu < cpus->nr; ++cpu) {
		unsigned int ncalls = nr_open_calls + cpu;
		/*
		 * XXX eventually lift this restriction in a way that
		 * keeps perf building on older glibc installations
		 * without CPU_ALLOC. 1024 cpus in 2010 still seems
		 * a reasonable upper limit tho :-)
		 */
		if (cpus->map[cpu] >= CPU_SETSIZE) {
			pr_debug("Ignoring CPU %d\n", cpus->map[cpu]);
			continue;
		}

		CPU_SET(cpus->map[cpu], &cpu_set);
		if (sched_setaffinity(0, sizeof(cpu_set), &cpu_set) < 0) {
			pr_debug("sched_setaffinity() failed on CPU %d: %s ",
				 cpus->map[cpu],
				 strerror(errno));
			goto out_close_fd;
		}
		for (i = 0; i < ncalls; ++i) {
			fd = open("/etc/passwd", O_RDONLY);
			close(fd);
		}
		CPU_CLR(cpus->map[cpu], &cpu_set);
	}

	/*
	 * Here we need to explicitely preallocate the counts, as if
	 * we use the auto allocation it will allocate just for 1 cpu,
	 * as we start by cpu 0.
	 */
	if (perf_evsel__alloc_counts(evsel, cpus->nr) < 0) {
		pr_debug("perf_evsel__alloc_counts(ncpus=%d)\n", cpus->nr);
		goto out_close_fd;
	}

	err = 0;

	for (cpu = 0; cpu < cpus->nr; ++cpu) {
		unsigned int expected;

		if (cpus->map[cpu] >= CPU_SETSIZE)
			continue;

		if (perf_evsel__read_on_cpu(evsel, cpu, 0) < 0) {
			pr_debug("perf_evsel__read_on_cpu\n");
			err = -1;
			break;
		}

		expected = nr_open_calls + cpu;
		if (evsel->counts->cpu[cpu].val != expected) {
			pr_debug("perf_evsel__read_on_cpu: expected to intercept %d calls on cpu %d, got %" PRIu64 "\n",
				 expected, cpus->map[cpu], evsel->counts->cpu[cpu].val);
			err = -1;
		}
	}

out_close_fd:
	perf_evsel__close_fd(evsel, 1, threads->nr);
out_evsel_delete:
	perf_evsel__delete(evsel);
out_thread_map_delete:
	thread_map__delete(threads);
	return err;
}

/*
 * This test will generate random numbers of calls to some getpid syscalls,
 * then establish an mmap for a group of events that are created to monitor
 * the syscalls.
 *
 * It will receive the events, using mmap, use its PERF_SAMPLE_ID generated
 * sample.id field to map back to its respective perf_evsel instance.
 *
 * Then it checks if the number of syscalls reported as perf events by
 * the kernel corresponds to the number of syscalls made.
 */
static int test__basic_mmap(void)
{
	int err = -1;
	union perf_event *event;
	struct thread_map *threads;
	struct cpu_map *cpus;
	struct perf_evlist *evlist;
	struct perf_event_attr attr = {
		.type		= PERF_TYPE_TRACEPOINT,
		.read_format	= PERF_FORMAT_ID,
		.sample_type	= PERF_SAMPLE_ID,
		.watermark	= 0,
	};
	cpu_set_t cpu_set;
	const char *syscall_names[] = { "getsid", "getppid", "getpgrp",
					"getpgid", };
	pid_t (*syscalls[])(void) = { (void *)getsid, getppid, getpgrp,
				      (void*)getpgid };
#define nsyscalls ARRAY_SIZE(syscall_names)
	int ids[nsyscalls];
	unsigned int nr_events[nsyscalls],
		     expected_nr_events[nsyscalls], i, j;
	struct perf_evsel *evsels[nsyscalls], *evsel;
	int sample_size = __perf_evsel__sample_size(attr.sample_type);

	for (i = 0; i < nsyscalls; ++i) {
		char name[64];

		snprintf(name, sizeof(name), "sys_enter_%s", syscall_names[i]);
		ids[i] = trace_event__id(name);
		if (ids[i] < 0) {
			pr_debug("Is debugfs mounted on /sys/kernel/debug?\n");
			return -1;
		}
		nr_events[i] = 0;
		expected_nr_events[i] = random() % 257;
	}

	threads = thread_map__new(-1, getpid());
	if (threads == NULL) {
		pr_debug("thread_map__new\n");
		return -1;
	}

	cpus = cpu_map__new(NULL);
	if (cpus == NULL) {
		pr_debug("cpu_map__new\n");
		goto out_free_threads;
	}

	CPU_ZERO(&cpu_set);
	CPU_SET(cpus->map[0], &cpu_set);
	sched_setaffinity(0, sizeof(cpu_set), &cpu_set);
	if (sched_setaffinity(0, sizeof(cpu_set), &cpu_set) < 0) {
		pr_debug("sched_setaffinity() failed on CPU %d: %s ",
			 cpus->map[0], strerror(errno));
		goto out_free_cpus;
	}

	evlist = perf_evlist__new(cpus, threads);
	if (evlist == NULL) {
		pr_debug("perf_evlist__new\n");
		goto out_free_cpus;
	}

	/* anonymous union fields, can't be initialized above */
	attr.wakeup_events = 1;
	attr.sample_period = 1;

	for (i = 0; i < nsyscalls; ++i) {
		attr.config = ids[i];
		evsels[i] = perf_evsel__new(&attr, i);
		if (evsels[i] == NULL) {
			pr_debug("perf_evsel__new\n");
			goto out_free_evlist;
		}

		perf_evlist__add(evlist, evsels[i]);

		if (perf_evsel__open(evsels[i], cpus, threads, false, NULL) < 0) {
			pr_debug("failed to open counter: %s, "
				 "tweak /proc/sys/kernel/perf_event_paranoid?\n",
				 strerror(errno));
			goto out_close_fd;
		}
	}

	if (perf_evlist__mmap(evlist, 128, true) < 0) {
		pr_debug("failed to mmap events: %d (%s)\n", errno,
			 strerror(errno));
		goto out_close_fd;
	}

	for (i = 0; i < nsyscalls; ++i)
		for (j = 0; j < expected_nr_events[i]; ++j) {
			int foo = syscalls[i]();
			++foo;
		}

	while ((event = perf_evlist__mmap_read(evlist, 0)) != NULL) {
		struct perf_sample sample;

		if (event->header.type != PERF_RECORD_SAMPLE) {
			pr_debug("unexpected %s event\n",
				 perf_event__name(event->header.type));
			goto out_munmap;
		}

		err = perf_event__parse_sample(event, attr.sample_type, sample_size,
					       false, &sample, false);
		if (err) {
			pr_err("Can't parse sample, err = %d\n", err);
			goto out_munmap;
		}

		evsel = perf_evlist__id2evsel(evlist, sample.id);
		if (evsel == NULL) {
			pr_debug("event with id %" PRIu64
				 " doesn't map to an evsel\n", sample.id);
			goto out_munmap;
		}
		nr_events[evsel->idx]++;
	}

	list_for_each_entry(evsel, &evlist->entries, node) {
		if (nr_events[evsel->idx] != expected_nr_events[evsel->idx]) {
			pr_debug("expected %d %s events, got %d\n",
				 expected_nr_events[evsel->idx],
				 event_name(evsel), nr_events[evsel->idx]);
			goto out_munmap;
		}
	}

	err = 0;
out_munmap:
	perf_evlist__munmap(evlist);
out_close_fd:
	for (i = 0; i < nsyscalls; ++i)
		perf_evsel__close_fd(evsels[i], 1, threads->nr);
out_free_evlist:
	perf_evlist__delete(evlist);
out_free_cpus:
	cpu_map__delete(cpus);
out_free_threads:
	thread_map__delete(threads);
	return err;
#undef nsyscalls
}

#define TEST_ASSERT_VAL(text, cond) \
do { \
	if (!(cond)) { \
		pr_debug("FAILED %s:%d %s\n", __FILE__, __LINE__, text); \
		return -1; \
	} \
} while (0)

static int test__checkevent_tracepoint(struct perf_evlist *evlist)
{
	struct perf_evsel *evsel = list_entry(evlist->entries.next,
					      struct perf_evsel, node);

	TEST_ASSERT_VAL("wrong number of entries", 1 == evlist->nr_entries);
	TEST_ASSERT_VAL("wrong type", PERF_TYPE_TRACEPOINT == evsel->attr.type);
	TEST_ASSERT_VAL("wrong sample_type",
		(PERF_SAMPLE_RAW | PERF_SAMPLE_TIME | PERF_SAMPLE_CPU) ==
		evsel->attr.sample_type);
	TEST_ASSERT_VAL("wrong sample_period", 1 == evsel->attr.sample_period);
	return 0;
}

static int test__checkevent_tracepoint_multi(struct perf_evlist *evlist)
{
	struct perf_evsel *evsel;

	TEST_ASSERT_VAL("wrong number of entries", evlist->nr_entries > 1);

	list_for_each_entry(evsel, &evlist->entries, node) {
		TEST_ASSERT_VAL("wrong type",
			PERF_TYPE_TRACEPOINT == evsel->attr.type);
		TEST_ASSERT_VAL("wrong sample_type",
			(PERF_SAMPLE_RAW | PERF_SAMPLE_TIME | PERF_SAMPLE_CPU)
			== evsel->attr.sample_type);
		TEST_ASSERT_VAL("wrong sample_period",
			1 == evsel->attr.sample_period);
	}
	return 0;
}

static int test__checkevent_raw(struct perf_evlist *evlist)
{
	struct perf_evsel *evsel = list_entry(evlist->entries.next,
					      struct perf_evsel, node);

	TEST_ASSERT_VAL("wrong number of entries", 1 == evlist->nr_entries);
	TEST_ASSERT_VAL("wrong type", PERF_TYPE_RAW == evsel->attr.type);
	TEST_ASSERT_VAL("wrong config", 1 == evsel->attr.config);
	return 0;
}

static int test__checkevent_numeric(struct perf_evlist *evlist)
{
	struct perf_evsel *evsel = list_entry(evlist->entries.next,
					      struct perf_evsel, node);

	TEST_ASSERT_VAL("wrong number of entries", 1 == evlist->nr_entries);
	TEST_ASSERT_VAL("wrong type", 1 == evsel->attr.type);
	TEST_ASSERT_VAL("wrong config", 1 == evsel->attr.config);
	return 0;
}

static int test__checkevent_symbolic_name(struct perf_evlist *evlist)
{
	struct perf_evsel *evsel = list_entry(evlist->entries.next,
					      struct perf_evsel, node);

	TEST_ASSERT_VAL("wrong number of entries", 1 == evlist->nr_entries);
	TEST_ASSERT_VAL("wrong type", PERF_TYPE_HARDWARE == evsel->attr.type);
	TEST_ASSERT_VAL("wrong config",
			PERF_COUNT_HW_INSTRUCTIONS == evsel->attr.config);
	return 0;
}

static int test__checkevent_symbolic_alias(struct perf_evlist *evlist)
{
	struct perf_evsel *evsel = list_entry(evlist->entries.next,
					      struct perf_evsel, node);

	TEST_ASSERT_VAL("wrong number of entries", 1 == evlist->nr_entries);
	TEST_ASSERT_VAL("wrong type", PERF_TYPE_SOFTWARE == evsel->attr.type);
	TEST_ASSERT_VAL("wrong config",
			PERF_COUNT_SW_PAGE_FAULTS == evsel->attr.config);
	return 0;
}

static int test__checkevent_genhw(struct perf_evlist *evlist)
{
	struct perf_evsel *evsel = list_entry(evlist->entries.next,
					      struct perf_evsel, node);

	TEST_ASSERT_VAL("wrong number of entries", 1 == evlist->nr_entries);
	TEST_ASSERT_VAL("wrong type", PERF_TYPE_HW_CACHE == evsel->attr.type);
	TEST_ASSERT_VAL("wrong config", (1 << 16) == evsel->attr.config);
	return 0;
}

static int test__checkevent_breakpoint(struct perf_evlist *evlist)
{
	struct perf_evsel *evsel = list_entry(evlist->entries.next,
					      struct perf_evsel, node);

	TEST_ASSERT_VAL("wrong number of entries", 1 == evlist->nr_entries);
	TEST_ASSERT_VAL("wrong type", PERF_TYPE_BREAKPOINT == evsel->attr.type);
	TEST_ASSERT_VAL("wrong config", 0 == evsel->attr.config);
	TEST_ASSERT_VAL("wrong bp_type", (HW_BREAKPOINT_R | HW_BREAKPOINT_W) ==
					 evsel->attr.bp_type);
	TEST_ASSERT_VAL("wrong bp_len", HW_BREAKPOINT_LEN_4 ==
					evsel->attr.bp_len);
	return 0;
}

static int test__checkevent_breakpoint_x(struct perf_evlist *evlist)
{
	struct perf_evsel *evsel = list_entry(evlist->entries.next,
					      struct perf_evsel, node);

	TEST_ASSERT_VAL("wrong number of entries", 1 == evlist->nr_entries);
	TEST_ASSERT_VAL("wrong type", PERF_TYPE_BREAKPOINT == evsel->attr.type);
	TEST_ASSERT_VAL("wrong config", 0 == evsel->attr.config);
	TEST_ASSERT_VAL("wrong bp_type",
			HW_BREAKPOINT_X == evsel->attr.bp_type);
	TEST_ASSERT_VAL("wrong bp_len", sizeof(long) == evsel->attr.bp_len);
	return 0;
}

static int test__checkevent_breakpoint_r(struct perf_evlist *evlist)
{
	struct perf_evsel *evsel = list_entry(evlist->entries.next,
					      struct perf_evsel, node);

	TEST_ASSERT_VAL("wrong number of entries", 1 == evlist->nr_entries);
	TEST_ASSERT_VAL("wrong type",
			PERF_TYPE_BREAKPOINT == evsel->attr.type);
	TEST_ASSERT_VAL("wrong config", 0 == evsel->attr.config);
	TEST_ASSERT_VAL("wrong bp_type",
			HW_BREAKPOINT_R == evsel->attr.bp_type);
	TEST_ASSERT_VAL("wrong bp_len",
			HW_BREAKPOINT_LEN_4 == evsel->attr.bp_len);
	return 0;
}

static int test__checkevent_breakpoint_w(struct perf_evlist *evlist)
{
	struct perf_evsel *evsel = list_entry(evlist->entries.next,
					      struct perf_evsel, node);

	TEST_ASSERT_VAL("wrong number of entries", 1 == evlist->nr_entries);
	TEST_ASSERT_VAL("wrong type",
			PERF_TYPE_BREAKPOINT == evsel->attr.type);
	TEST_ASSERT_VAL("wrong config", 0 == evsel->attr.config);
	TEST_ASSERT_VAL("wrong bp_type",
			HW_BREAKPOINT_W == evsel->attr.bp_type);
	TEST_ASSERT_VAL("wrong bp_len",
			HW_BREAKPOINT_LEN_4 == evsel->attr.bp_len);
	return 0;
}

static int test__checkevent_tracepoint_modifier(struct perf_evlist *evlist)
{
	struct perf_evsel *evsel = list_entry(evlist->entries.next,
					      struct perf_evsel, node);

	TEST_ASSERT_VAL("wrong exclude_user", evsel->attr.exclude_user);
	TEST_ASSERT_VAL("wrong exclude_kernel", !evsel->attr.exclude_kernel);
	TEST_ASSERT_VAL("wrong exclude_hv", evsel->attr.exclude_hv);
	TEST_ASSERT_VAL("wrong precise_ip", !evsel->attr.precise_ip);

	return test__checkevent_tracepoint(evlist);
}

static int
test__checkevent_tracepoint_multi_modifier(struct perf_evlist *evlist)
{
	struct perf_evsel *evsel;

	TEST_ASSERT_VAL("wrong number of entries", evlist->nr_entries > 1);

	list_for_each_entry(evsel, &evlist->entries, node) {
		TEST_ASSERT_VAL("wrong exclude_user",
				!evsel->attr.exclude_user);
		TEST_ASSERT_VAL("wrong exclude_kernel",
				evsel->attr.exclude_kernel);
		TEST_ASSERT_VAL("wrong exclude_hv", evsel->attr.exclude_hv);
		TEST_ASSERT_VAL("wrong precise_ip", !evsel->attr.precise_ip);
	}

	return test__checkevent_tracepoint_multi(evlist);
}

static int test__checkevent_raw_modifier(struct perf_evlist *evlist)
{
	struct perf_evsel *evsel = list_entry(evlist->entries.next,
					      struct perf_evsel, node);

	TEST_ASSERT_VAL("wrong exclude_user", evsel->attr.exclude_user);
	TEST_ASSERT_VAL("wrong exclude_kernel", !evsel->attr.exclude_kernel);
	TEST_ASSERT_VAL("wrong exclude_hv", evsel->attr.exclude_hv);
	TEST_ASSERT_VAL("wrong precise_ip", evsel->attr.precise_ip);

	return test__checkevent_raw(evlist);
}

static int test__checkevent_numeric_modifier(struct perf_evlist *evlist)
{
	struct perf_evsel *evsel = list_entry(evlist->entries.next,
					      struct perf_evsel, node);

	TEST_ASSERT_VAL("wrong exclude_user", evsel->attr.exclude_user);
	TEST_ASSERT_VAL("wrong exclude_kernel", evsel->attr.exclude_kernel);
	TEST_ASSERT_VAL("wrong exclude_hv", !evsel->attr.exclude_hv);
	TEST_ASSERT_VAL("wrong precise_ip", evsel->attr.precise_ip);

	return test__checkevent_numeric(evlist);
}

static int test__checkevent_symbolic_name_modifier(struct perf_evlist *evlist)
{
	struct perf_evsel *evsel = list_entry(evlist->entries.next,
					      struct perf_evsel, node);

	TEST_ASSERT_VAL("wrong exclude_user", evsel->attr.exclude_user);
	TEST_ASSERT_VAL("wrong exclude_kernel", evsel->attr.exclude_kernel);
	TEST_ASSERT_VAL("wrong exclude_hv", !evsel->attr.exclude_hv);
	TEST_ASSERT_VAL("wrong precise_ip", !evsel->attr.precise_ip);

	return test__checkevent_symbolic_name(evlist);
}

static int test__checkevent_symbolic_alias_modifier(struct perf_evlist *evlist)
{
	struct perf_evsel *evsel = list_entry(evlist->entries.next,
					      struct perf_evsel, node);

	TEST_ASSERT_VAL("wrong exclude_user", !evsel->attr.exclude_user);
	TEST_ASSERT_VAL("wrong exclude_kernel", evsel->attr.exclude_kernel);
	TEST_ASSERT_VAL("wrong exclude_hv", evsel->attr.exclude_hv);
	TEST_ASSERT_VAL("wrong precise_ip", !evsel->attr.precise_ip);

	return test__checkevent_symbolic_alias(evlist);
}

static int test__checkevent_genhw_modifier(struct perf_evlist *evlist)
{
	struct perf_evsel *evsel = list_entry(evlist->entries.next,
					      struct perf_evsel, node);

	TEST_ASSERT_VAL("wrong exclude_user", evsel->attr.exclude_user);
	TEST_ASSERT_VAL("wrong exclude_kernel", !evsel->attr.exclude_kernel);
	TEST_ASSERT_VAL("wrong exclude_hv", evsel->attr.exclude_hv);
	TEST_ASSERT_VAL("wrong precise_ip", evsel->attr.precise_ip);

	return test__checkevent_genhw(evlist);
}

static struct test__event_st {
	const char *name;
	__u32 type;
	int (*check)(struct perf_evlist *evlist);
} test__events[] = {
	{
		.name  = "syscalls:sys_enter_open",
		.check = test__checkevent_tracepoint,
	},
	{
		.name  = "syscalls:*",
		.check = test__checkevent_tracepoint_multi,
	},
	{
		.name  = "r1",
		.check = test__checkevent_raw,
	},
	{
		.name  = "1:1",
		.check = test__checkevent_numeric,
	},
	{
		.name  = "instructions",
		.check = test__checkevent_symbolic_name,
	},
	{
		.name  = "faults",
		.check = test__checkevent_symbolic_alias,
	},
	{
		.name  = "L1-dcache-load-miss",
		.check = test__checkevent_genhw,
	},
	{
		.name  = "mem:0",
		.check = test__checkevent_breakpoint,
	},
	{
		.name  = "mem:0:x",
		.check = test__checkevent_breakpoint_x,
	},
	{
		.name  = "mem:0:r",
		.check = test__checkevent_breakpoint_r,
	},
	{
		.name  = "mem:0:w",
		.check = test__checkevent_breakpoint_w,
	},
	{
		.name  = "syscalls:sys_enter_open:k",
		.check = test__checkevent_tracepoint_modifier,
	},
	{
		.name  = "syscalls:*:u",
		.check = test__checkevent_tracepoint_multi_modifier,
	},
	{
		.name  = "r1:kp",
		.check = test__checkevent_raw_modifier,
	},
	{
		.name  = "1:1:hp",
		.check = test__checkevent_numeric_modifier,
	},
	{
		.name  = "instructions:h",
		.check = test__checkevent_symbolic_name_modifier,
	},
	{
		.name  = "faults:u",
		.check = test__checkevent_symbolic_alias_modifier,
	},
	{
		.name  = "L1-dcache-load-miss:kp",
		.check = test__checkevent_genhw_modifier,
	},
};

#define TEST__EVENTS_CNT (sizeof(test__events) / sizeof(struct test__event_st))

static int test__parse_events(void)
{
	struct perf_evlist *evlist;
	u_int i;
	int ret = 0;

	for (i = 0; i < TEST__EVENTS_CNT; i++) {
		struct test__event_st *e = &test__events[i];

		evlist = perf_evlist__new(NULL, NULL);
		if (evlist == NULL)
			break;

		ret = parse_events(evlist, e->name, 0);
		if (ret) {
			pr_debug("failed to parse event '%s', err %d\n",
				 e->name, ret);
			break;
		}

		ret = e->check(evlist);
		if (ret)
			break;

		perf_evlist__delete(evlist);
	}

	return ret;
}

static int sched__get_first_possible_cpu(pid_t pid, cpu_set_t **maskp,
					 size_t *sizep)
{
	cpu_set_t *mask;
	size_t size;
	int i, cpu = -1, nrcpus = 1024;
realloc:
	mask = CPU_ALLOC(nrcpus);
	size = CPU_ALLOC_SIZE(nrcpus);
	CPU_ZERO_S(size, mask);

	if (sched_getaffinity(pid, size, mask) == -1) {
		CPU_FREE(mask);
		if (errno == EINVAL && nrcpus < (1024 << 8)) {
			nrcpus = nrcpus << 2;
			goto realloc;
		}
		perror("sched_getaffinity");
			return -1;
	}

	for (i = 0; i < nrcpus; i++) {
		if (CPU_ISSET_S(i, size, mask)) {
			if (cpu == -1) {
				cpu = i;
				*maskp = mask;
				*sizep = size;
			} else
				CPU_CLR_S(i, size, mask);
		}
	}

	if (cpu == -1)
		CPU_FREE(mask);

	return cpu;
}

static int test__PERF_RECORD(void)
{
	struct perf_record_opts opts = {
		.target_pid = -1,
		.target_tid = -1,
		.no_delay   = true,
		.freq	    = 10,
		.mmap_pages = 256,
		.sample_id_all_avail = true,
	};
	cpu_set_t *cpu_mask = NULL;
	size_t cpu_mask_size = 0;
	struct perf_evlist *evlist = perf_evlist__new(NULL, NULL);
	struct perf_evsel *evsel;
	struct perf_sample sample;
	const char *cmd = "sleep";
	const char *argv[] = { cmd, "1", NULL, };
	char *bname;
	u64 sample_type, prev_time = 0;
	bool found_cmd_mmap = false,
	     found_libc_mmap = false,
	     found_vdso_mmap = false,
	     found_ld_mmap = false;
	int err = -1, errs = 0, i, wakeups = 0, sample_size;
	u32 cpu;
	int total_events = 0, nr_events[PERF_RECORD_MAX] = { 0, };

	if (evlist == NULL || argv == NULL) {
		pr_debug("Not enough memory to create evlist\n");
		goto out;
	}

	/*
	 * We need at least one evsel in the evlist, use the default
	 * one: "cycles".
	 */
	err = perf_evlist__add_default(evlist);
	if (err < 0) {
		pr_debug("Not enough memory to create evsel\n");
		goto out_delete_evlist;
	}

	/*
	 * Create maps of threads and cpus to monitor. In this case
	 * we start with all threads and cpus (-1, -1) but then in
	 * perf_evlist__prepare_workload we'll fill in the only thread
	 * we're monitoring, the one forked there.
	 */
	err = perf_evlist__create_maps(evlist, opts.target_pid,
				       opts.target_tid, opts.cpu_list);
	if (err < 0) {
		pr_debug("Not enough memory to create thread/cpu maps\n");
		goto out_delete_evlist;
	}

	/*
	 * Prepare the workload in argv[] to run, it'll fork it, and then wait
	 * for perf_evlist__start_workload() to exec it. This is done this way
	 * so that we have time to open the evlist (calling sys_perf_event_open
	 * on all the fds) and then mmap them.
	 */
	err = perf_evlist__prepare_workload(evlist, &opts, argv);
	if (err < 0) {
		pr_debug("Couldn't run the workload!\n");
		goto out_delete_evlist;
	}

	/*
	 * Config the evsels, setting attr->comm on the first one, etc.
	 */
	evsel = list_entry(evlist->entries.next, struct perf_evsel, node);
	evsel->attr.sample_type |= PERF_SAMPLE_CPU;
	evsel->attr.sample_type |= PERF_SAMPLE_TID;
	evsel->attr.sample_type |= PERF_SAMPLE_TIME;
	perf_evlist__config_attrs(evlist, &opts);

	err = sched__get_first_possible_cpu(evlist->workload.pid, &cpu_mask,
					    &cpu_mask_size);
	if (err < 0) {
		pr_debug("sched__get_first_possible_cpu: %s\n", strerror(errno));
		goto out_delete_evlist;
	}

	cpu = err;

	/*
	 * So that we can check perf_sample.cpu on all the samples.
	 */
	if (sched_setaffinity(evlist->workload.pid, cpu_mask_size, cpu_mask) < 0) {
		pr_debug("sched_setaffinity: %s\n", strerror(errno));
		goto out_free_cpu_mask;
	}

	/*
	 * Call sys_perf_event_open on all the fds on all the evsels,
	 * grouping them if asked to.
	 */
	err = perf_evlist__open(evlist, opts.group);
	if (err < 0) {
		pr_debug("perf_evlist__open: %s\n", strerror(errno));
		goto out_delete_evlist;
	}

	/*
	 * mmap the first fd on a given CPU and ask for events for the other
	 * fds in the same CPU to be injected in the same mmap ring buffer
	 * (using ioctl(PERF_EVENT_IOC_SET_OUTPUT)).
	 */
	err = perf_evlist__mmap(evlist, opts.mmap_pages, false);
	if (err < 0) {
		pr_debug("perf_evlist__mmap: %s\n", strerror(errno));
		goto out_delete_evlist;
	}

	/*
	 * We'll need these two to parse the PERF_SAMPLE_* fields in each
	 * event.
	 */
	sample_type = perf_evlist__sample_type(evlist);
	sample_size = __perf_evsel__sample_size(sample_type);

	/*
	 * Now that all is properly set up, enable the events, they will
	 * count just on workload.pid, which will start...
	 */
	perf_evlist__enable(evlist);

	/*
	 * Now!
	 */
	perf_evlist__start_workload(evlist);

	while (1) {
		int before = total_events;

		for (i = 0; i < evlist->nr_mmaps; i++) {
			union perf_event *event;

			while ((event = perf_evlist__mmap_read(evlist, i)) != NULL) {
				const u32 type = event->header.type;
				const char *name = perf_event__name(type);

				++total_events;
				if (type < PERF_RECORD_MAX)
					nr_events[type]++;

				err = perf_event__parse_sample(event, sample_type,
							       sample_size, true,
							       &sample, false);
				if (err < 0) {
					if (verbose)
						perf_event__fprintf(event, stderr);
					pr_debug("Couldn't parse sample\n");
					goto out_err;
				}

				if (verbose) {
					pr_info("%" PRIu64" %d ", sample.time, sample.cpu);
					perf_event__fprintf(event, stderr);
				}

				if (prev_time > sample.time) {
					pr_debug("%s going backwards in time, prev=%" PRIu64 ", curr=%" PRIu64 "\n",
						 name, prev_time, sample.time);
					++errs;
				}

				prev_time = sample.time;

				if (sample.cpu != cpu) {
					pr_debug("%s with unexpected cpu, expected %d, got %d\n",
						 name, cpu, sample.cpu);
					++errs;
				}

				if ((pid_t)sample.pid != evlist->workload.pid) {
					pr_debug("%s with unexpected pid, expected %d, got %d\n",
						 name, evlist->workload.pid, sample.pid);
					++errs;
				}

				if ((pid_t)sample.tid != evlist->workload.pid) {
					pr_debug("%s with unexpected tid, expected %d, got %d\n",
						 name, evlist->workload.pid, sample.tid);
					++errs;
				}

				if ((type == PERF_RECORD_COMM ||
				     type == PERF_RECORD_MMAP ||
				     type == PERF_RECORD_FORK ||
				     type == PERF_RECORD_EXIT) &&
				     (pid_t)event->comm.pid != evlist->workload.pid) {
					pr_debug("%s with unexpected pid/tid\n", name);
					++errs;
				}

				if ((type == PERF_RECORD_COMM ||
				     type == PERF_RECORD_MMAP) &&
				     event->comm.pid != event->comm.tid) {
					pr_debug("%s with different pid/tid!\n", name);
					++errs;
				}

				switch (type) {
				case PERF_RECORD_COMM:
					if (strcmp(event->comm.comm, cmd)) {
						pr_debug("%s with unexpected comm!\n", name);
						++errs;
					}
					break;
				case PERF_RECORD_EXIT:
					goto found_exit;
				case PERF_RECORD_MMAP:
					bname = strrchr(event->mmap.filename, '/');
					if (bname != NULL) {
						if (!found_cmd_mmap)
							found_cmd_mmap = !strcmp(bname + 1, cmd);
						if (!found_libc_mmap)
							found_libc_mmap = !strncmp(bname + 1, "libc", 4);
						if (!found_ld_mmap)
							found_ld_mmap = !strncmp(bname + 1, "ld", 2);
					} else if (!found_vdso_mmap)
						found_vdso_mmap = !strcmp(event->mmap.filename, "[vdso]");
					break;

				case PERF_RECORD_SAMPLE:
					/* Just ignore samples for now */
					break;
				default:
					pr_debug("Unexpected perf_event->header.type %d!\n",
						 type);
					++errs;
				}
			}
		}

		/*
		 * We don't use poll here because at least at 3.1 times the
		 * PERF_RECORD_{!SAMPLE} events don't honour
		 * perf_event_attr.wakeup_events, just PERF_EVENT_SAMPLE does.
		 */
		if (total_events == before && false)
			poll(evlist->pollfd, evlist->nr_fds, -1);

		sleep(1);
		if (++wakeups > 5) {
			pr_debug("No PERF_RECORD_EXIT event!\n");
			break;
		}
	}

found_exit:
	if (nr_events[PERF_RECORD_COMM] > 1) {
		pr_debug("Excessive number of PERF_RECORD_COMM events!\n");
		++errs;
	}

	if (nr_events[PERF_RECORD_COMM] == 0) {
		pr_debug("Missing PERF_RECORD_COMM for %s!\n", cmd);
		++errs;
	}

	if (!found_cmd_mmap) {
		pr_debug("PERF_RECORD_MMAP for %s missing!\n", cmd);
		++errs;
	}

	if (!found_libc_mmap) {
		pr_debug("PERF_RECORD_MMAP for %s missing!\n", "libc");
		++errs;
	}

	if (!found_ld_mmap) {
		pr_debug("PERF_RECORD_MMAP for %s missing!\n", "ld");
		++errs;
	}

	if (!found_vdso_mmap) {
		pr_debug("PERF_RECORD_MMAP for %s missing!\n", "[vdso]");
		++errs;
	}
out_err:
	perf_evlist__munmap(evlist);
out_free_cpu_mask:
	CPU_FREE(cpu_mask);
out_delete_evlist:
	perf_evlist__delete(evlist);
out:
	return (err < 0 || errs > 0) ? -1 : 0;
}

static struct test {
	const char *desc;
	int (*func)(void);
} tests[] = {
	{
		.desc = "vmlinux symtab matches kallsyms",
		.func = test__vmlinux_matches_kallsyms,
	},
	{
		.desc = "detect open syscall event",
		.func = test__open_syscall_event,
	},
	{
		.desc = "detect open syscall event on all cpus",
		.func = test__open_syscall_event_on_all_cpus,
	},
	{
		.desc = "read samples using the mmap interface",
		.func = test__basic_mmap,
	},
	{
		.desc = "parse events tests",
		.func = test__parse_events,
	},
	{
		.desc = "Validate PERF_RECORD_* events & perf_sample fields",
		.func = test__PERF_RECORD,
	},
	{
		.func = NULL,
	},
};

static bool perf_test__matches(int curr, int argc, const char *argv[])
{
	int i;

	if (argc == 0)
		return true;

	for (i = 0; i < argc; ++i) {
		char *end;
		long nr = strtoul(argv[i], &end, 10);

		if (*end == '\0') {
			if (nr == curr + 1)
				return true;
			continue;
		}

		if (strstr(tests[curr].desc, argv[i]))
			return true;
	}

	return false;
}

static int __cmd_test(int argc, const char *argv[])
{
	int i = 0;

	while (tests[i].func) {
		int curr = i++, err;

		if (!perf_test__matches(curr, argc, argv))
			continue;

		pr_info("%2d: %s:", i, tests[curr].desc);
		pr_debug("\n--- start ---\n");
		err = tests[curr].func();
		pr_debug("---- end ----\n%s:", tests[curr].desc);
		pr_info(" %s\n", err ? "FAILED!\n" : "Ok");
	}

	return 0;
}

static int perf_test__list(int argc, const char **argv)
{
	int i = 0;
<<<<<<< HEAD

	while (tests[i].func) {
		int curr = i++;

=======

	while (tests[i].func) {
		int curr = i++;

>>>>>>> 172d1b0b
		if (argc > 1 && !strstr(tests[curr].desc, argv[1]))
			continue;

		pr_info("%2d: %s\n", i, tests[curr].desc);
	}

	return 0;
}
<<<<<<< HEAD

int cmd_test(int argc, const char **argv, const char *prefix __used)
{
	const char * const test_usage[] = {
	"perf test [<options>] [{list <test-name-fragment>|[<test-name-fragments>|<test-numbers>]}]",
	NULL,
	};
	const struct option test_options[] = {
	OPT_INTEGER('v', "verbose", &verbose,
		    "be more verbose (show symbol address, etc)"),
	OPT_END()
	};

=======

int cmd_test(int argc, const char **argv, const char *prefix __used)
{
	const char * const test_usage[] = {
	"perf test [<options>] [{list <test-name-fragment>|[<test-name-fragments>|<test-numbers>]}]",
	NULL,
	};
	const struct option test_options[] = {
	OPT_INCR('v', "verbose", &verbose,
		    "be more verbose (show symbol address, etc)"),
	OPT_END()
	};

>>>>>>> 172d1b0b
	argc = parse_options(argc, argv, test_options, test_usage, 0);
	if (argc >= 1 && !strcmp(argv[0], "list"))
		return perf_test__list(argc, argv);

	symbol_conf.priv_size = sizeof(int);
	symbol_conf.sort_by_name = true;
	symbol_conf.try_vmlinux_path = true;

	if (symbol__init() < 0)
		return -1;

	setup_pager();

	return __cmd_test(argc, argv);
}<|MERGE_RESOLUTION|>--- conflicted
+++ resolved
@@ -1376,17 +1376,10 @@
 static int perf_test__list(int argc, const char **argv)
 {
 	int i = 0;
-<<<<<<< HEAD
 
 	while (tests[i].func) {
 		int curr = i++;
 
-=======
-
-	while (tests[i].func) {
-		int curr = i++;
-
->>>>>>> 172d1b0b
 		if (argc > 1 && !strstr(tests[curr].desc, argv[1]))
 			continue;
 
@@ -1395,21 +1388,6 @@
 
 	return 0;
 }
-<<<<<<< HEAD
-
-int cmd_test(int argc, const char **argv, const char *prefix __used)
-{
-	const char * const test_usage[] = {
-	"perf test [<options>] [{list <test-name-fragment>|[<test-name-fragments>|<test-numbers>]}]",
-	NULL,
-	};
-	const struct option test_options[] = {
-	OPT_INTEGER('v', "verbose", &verbose,
-		    "be more verbose (show symbol address, etc)"),
-	OPT_END()
-	};
-
-=======
 
 int cmd_test(int argc, const char **argv, const char *prefix __used)
 {
@@ -1423,7 +1401,6 @@
 	OPT_END()
 	};
 
->>>>>>> 172d1b0b
 	argc = parse_options(argc, argv, test_options, test_usage, 0);
 	if (argc >= 1 && !strcmp(argv[0], "list"))
 		return perf_test__list(argc, argv);
