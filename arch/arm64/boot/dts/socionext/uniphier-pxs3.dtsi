--- conflicted
+++ resolved
@@ -198,13 +198,8 @@
 			gpio-controller;
 			#gpio-cells = <2>;
 			gpio-ranges = <&pinctrl 0 0 0>,
-<<<<<<< HEAD
-				      <&pinctrl 96 0 0>,
-				      <&pinctrl 160 0 0>;
-=======
 				      <&pinctrl 104 0 0>,
 				      <&pinctrl 168 0 0>;
->>>>>>> 5fa4ec9c
 			gpio-ranges-group-names = "gpio_range0",
 						  "gpio_range1",
 						  "gpio_range2";
