/*
 * Device Tree Source for the r8a7790 SoC
 *
 * Copyright (C) 2013 Renesas Solutions Corp.
 *
 * This file is licensed under the terms of the GNU General Public License
 * version 2.  This program is licensed "as is" without any warranty of any
 * kind, whether express or implied.
 */

/ {
	compatible = "renesas,r8a7790";
	interrupt-parent = <&gic>;
	#address-cells = <2>;
	#size-cells = <2>;

	cpus {
		#address-cells = <1>;
		#size-cells = <0>;

		cpu0: cpu@0 {
			device_type = "cpu";
			compatible = "arm,cortex-a15";
			reg = <0>;
			clock-frequency = <1300000000>;
		};

		cpu1: cpu@1 {
			device_type = "cpu";
			compatible = "arm,cortex-a15";
			reg = <1>;
			clock-frequency = <1300000000>;
		};

		cpu2: cpu@2 {
			device_type = "cpu";
			compatible = "arm,cortex-a15";
			reg = <2>;
			clock-frequency = <1300000000>;
		};

		cpu3: cpu@3 {
			device_type = "cpu";
			compatible = "arm,cortex-a15";
			reg = <3>;
			clock-frequency = <1300000000>;
		};

		cpu4: cpu@4 {
			device_type = "cpu";
			compatible = "arm,cortex-a7";
			reg = <0x100>;
			clock-frequency = <780000000>;
		};

		cpu5: cpu@5 {
			device_type = "cpu";
			compatible = "arm,cortex-a7";
			reg = <0x101>;
			clock-frequency = <780000000>;
		};

		cpu6: cpu@6 {
			device_type = "cpu";
			compatible = "arm,cortex-a7";
			reg = <0x102>;
			clock-frequency = <780000000>;
		};

		cpu7: cpu@7 {
			device_type = "cpu";
			compatible = "arm,cortex-a7";
			reg = <0x103>;
			clock-frequency = <780000000>;
		};
	};

	gic: interrupt-controller@f1001000 {
		compatible = "arm,cortex-a15-gic";
		#interrupt-cells = <3>;
		#address-cells = <0>;
		interrupt-controller;
		reg = <0 0xf1001000 0 0x1000>,
			<0 0xf1002000 0 0x1000>,
			<0 0xf1004000 0 0x2000>,
			<0 0xf1006000 0 0x2000>;
		interrupts = <1 9 0xf04>;
	};

<<<<<<< HEAD
	gpio0: gpio@ffc40000 {
		compatible = "renesas,gpio-r8a7790", "renesas,gpio-rcar";
		reg = <0 0xffc40000 0 0x2c>;
=======
	gpio0: gpio@e6050000 {
		compatible = "renesas,gpio-r8a7790", "renesas,gpio-rcar";
		reg = <0 0xe6050000 0 0x50>;
>>>>>>> d8ec26d7
		interrupt-parent = <&gic>;
		interrupts = <0 4 0x4>;
		#gpio-cells = <2>;
		gpio-controller;
		gpio-ranges = <&pfc 0 0 32>;
		#interrupt-cells = <2>;
		interrupt-controller;
	};

<<<<<<< HEAD
	gpio1: gpio@ffc41000 {
		compatible = "renesas,gpio-r8a7790", "renesas,gpio-rcar";
		reg = <0 0xffc41000 0 0x2c>;
=======
	gpio1: gpio@e6051000 {
		compatible = "renesas,gpio-r8a7790", "renesas,gpio-rcar";
		reg = <0 0xe6051000 0 0x50>;
>>>>>>> d8ec26d7
		interrupt-parent = <&gic>;
		interrupts = <0 5 0x4>;
		#gpio-cells = <2>;
		gpio-controller;
		gpio-ranges = <&pfc 0 32 32>;
		#interrupt-cells = <2>;
		interrupt-controller;
	};

<<<<<<< HEAD
	gpio2: gpio@ffc42000 {
		compatible = "renesas,gpio-r8a7790", "renesas,gpio-rcar";
		reg = <0 0xffc42000 0 0x2c>;
=======
	gpio2: gpio@e6052000 {
		compatible = "renesas,gpio-r8a7790", "renesas,gpio-rcar";
		reg = <0 0xe6052000 0 0x50>;
>>>>>>> d8ec26d7
		interrupt-parent = <&gic>;
		interrupts = <0 6 0x4>;
		#gpio-cells = <2>;
		gpio-controller;
		gpio-ranges = <&pfc 0 64 32>;
		#interrupt-cells = <2>;
		interrupt-controller;
	};

<<<<<<< HEAD
	gpio3: gpio@ffc43000 {
		compatible = "renesas,gpio-r8a7790", "renesas,gpio-rcar";
		reg = <0 0xffc43000 0 0x2c>;
=======
	gpio3: gpio@e6053000 {
		compatible = "renesas,gpio-r8a7790", "renesas,gpio-rcar";
		reg = <0 0xe6053000 0 0x50>;
>>>>>>> d8ec26d7
		interrupt-parent = <&gic>;
		interrupts = <0 7 0x4>;
		#gpio-cells = <2>;
		gpio-controller;
		gpio-ranges = <&pfc 0 96 32>;
		#interrupt-cells = <2>;
		interrupt-controller;
	};

<<<<<<< HEAD
	gpio4: gpio@ffc44000 {
		compatible = "renesas,gpio-r8a7790", "renesas,gpio-rcar";
		reg = <0 0xffc44000 0 0x2c>;
=======
	gpio4: gpio@e6054000 {
		compatible = "renesas,gpio-r8a7790", "renesas,gpio-rcar";
		reg = <0 0xe6054000 0 0x50>;
>>>>>>> d8ec26d7
		interrupt-parent = <&gic>;
		interrupts = <0 8 0x4>;
		#gpio-cells = <2>;
		gpio-controller;
		gpio-ranges = <&pfc 0 128 32>;
		#interrupt-cells = <2>;
		interrupt-controller;
	};

<<<<<<< HEAD
	gpio5: gpio@ffc45000 {
		compatible = "renesas,gpio-r8a7790", "renesas,gpio-rcar";
		reg = <0 0xffc45000 0 0x2c>;
=======
	gpio5: gpio@e6055000 {
		compatible = "renesas,gpio-r8a7790", "renesas,gpio-rcar";
		reg = <0 0xe6055000 0 0x50>;
>>>>>>> d8ec26d7
		interrupt-parent = <&gic>;
		interrupts = <0 9 0x4>;
		#gpio-cells = <2>;
		gpio-controller;
		gpio-ranges = <&pfc 0 160 32>;
		#interrupt-cells = <2>;
		interrupt-controller;
	};

	timer {
		compatible = "arm,armv7-timer";
		interrupts = <1 13 0xf08>,
				<1 14 0xf08>,
				<1 11 0xf08>,
				<1 10 0xf08>;
	};

	irqc0: interrupt-controller@e61c0000 {
		compatible = "renesas,irqc";
		#interrupt-cells = <2>;
		interrupt-controller;
		reg = <0 0xe61c0000 0 0x200>;
		interrupt-parent = <&gic>;
		interrupts = <0 0 4>, <0 1 4>, <0 2 4>,	<0 3 4>;
	};

<<<<<<< HEAD
=======
	i2c0: i2c@e6508000 {
		#address-cells = <1>;
		#size-cells = <0>;
		compatible = "renesas,i2c-r8a7790";
		reg = <0 0xe6508000 0 0x40>;
		interrupt-parent = <&gic>;
		interrupts = <0 287 0x4>;
		status = "disabled";
	};

	i2c1: i2c@e6518000 {
		#address-cells = <1>;
		#size-cells = <0>;
		compatible = "renesas,i2c-r8a7790";
		reg = <0 0xe6518000 0 0x40>;
		interrupt-parent = <&gic>;
		interrupts = <0 288 0x4>;
		status = "disabled";
	};

	i2c2: i2c@e6530000 {
		#address-cells = <1>;
		#size-cells = <0>;
		compatible = "renesas,i2c-r8a7790";
		reg = <0 0xe6530000 0 0x40>;
		interrupt-parent = <&gic>;
		interrupts = <0 286 0x4>;
		status = "disabled";
	};

	i2c3: i2c@e6540000 {
		#address-cells = <1>;
		#size-cells = <0>;
		compatible = "renesas,i2c-r8a7790";
		reg = <0 0xe6540000 0 0x40>;
		interrupt-parent = <&gic>;
		interrupts = <0 290 0x4>;
		status = "disabled";
	};

>>>>>>> d8ec26d7
	mmcif0: mmcif@ee200000 {
		compatible = "renesas,sh-mmcif";
		reg = <0 0xee200000 0 0x80>;
		interrupt-parent = <&gic>;
		interrupts = <0 169 0x4>;
		reg-io-width = <4>;
		status = "disabled";
	};

	mmcif1: mmcif@ee220000 {
		compatible = "renesas,sh-mmcif";
		reg = <0 0xee220000 0 0x80>;
		interrupt-parent = <&gic>;
		interrupts = <0 170 0x4>;
		reg-io-width = <4>;
		status = "disabled";
	};

	pfc: pfc@e6060000 {
		compatible = "renesas,pfc-r8a7790";
		reg = <0 0xe6060000 0 0x250>;
	};

	sdhi0: sdhi@ee100000 {
		compatible = "renesas,sdhi-r8a7790";
<<<<<<< HEAD
		reg = <0 0xee100000 0 0x100>;
=======
		reg = <0 0xee100000 0 0x200>;
>>>>>>> d8ec26d7
		interrupt-parent = <&gic>;
		interrupts = <0 165 4>;
		cap-sd-highspeed;
		status = "disabled";
	};

	sdhi1: sdhi@ee120000 {
		compatible = "renesas,sdhi-r8a7790";
<<<<<<< HEAD
		reg = <0 0xee120000 0 0x100>;
=======
		reg = <0 0xee120000 0 0x200>;
>>>>>>> d8ec26d7
		interrupt-parent = <&gic>;
		interrupts = <0 166 4>;
		cap-sd-highspeed;
		status = "disabled";
	};

	sdhi2: sdhi@ee140000 {
		compatible = "renesas,sdhi-r8a7790";
		reg = <0 0xee140000 0 0x100>;
		interrupt-parent = <&gic>;
		interrupts = <0 167 4>;
		cap-sd-highspeed;
		status = "disabled";
	};

	sdhi3: sdhi@ee160000 {
		compatible = "renesas,sdhi-r8a7790";
		reg = <0 0xee160000 0 0x100>;
		interrupt-parent = <&gic>;
		interrupts = <0 168 4>;
		cap-sd-highspeed;
		status = "disabled";
	};
};<|MERGE_RESOLUTION|>--- conflicted
+++ resolved
@@ -87,15 +87,9 @@
 		interrupts = <1 9 0xf04>;
 	};
 
-<<<<<<< HEAD
-	gpio0: gpio@ffc40000 {
-		compatible = "renesas,gpio-r8a7790", "renesas,gpio-rcar";
-		reg = <0 0xffc40000 0 0x2c>;
-=======
 	gpio0: gpio@e6050000 {
 		compatible = "renesas,gpio-r8a7790", "renesas,gpio-rcar";
 		reg = <0 0xe6050000 0 0x50>;
->>>>>>> d8ec26d7
 		interrupt-parent = <&gic>;
 		interrupts = <0 4 0x4>;
 		#gpio-cells = <2>;
@@ -105,15 +99,9 @@
 		interrupt-controller;
 	};
 
-<<<<<<< HEAD
-	gpio1: gpio@ffc41000 {
-		compatible = "renesas,gpio-r8a7790", "renesas,gpio-rcar";
-		reg = <0 0xffc41000 0 0x2c>;
-=======
 	gpio1: gpio@e6051000 {
 		compatible = "renesas,gpio-r8a7790", "renesas,gpio-rcar";
 		reg = <0 0xe6051000 0 0x50>;
->>>>>>> d8ec26d7
 		interrupt-parent = <&gic>;
 		interrupts = <0 5 0x4>;
 		#gpio-cells = <2>;
@@ -123,15 +111,9 @@
 		interrupt-controller;
 	};
 
-<<<<<<< HEAD
-	gpio2: gpio@ffc42000 {
-		compatible = "renesas,gpio-r8a7790", "renesas,gpio-rcar";
-		reg = <0 0xffc42000 0 0x2c>;
-=======
 	gpio2: gpio@e6052000 {
 		compatible = "renesas,gpio-r8a7790", "renesas,gpio-rcar";
 		reg = <0 0xe6052000 0 0x50>;
->>>>>>> d8ec26d7
 		interrupt-parent = <&gic>;
 		interrupts = <0 6 0x4>;
 		#gpio-cells = <2>;
@@ -141,15 +123,9 @@
 		interrupt-controller;
 	};
 
-<<<<<<< HEAD
-	gpio3: gpio@ffc43000 {
-		compatible = "renesas,gpio-r8a7790", "renesas,gpio-rcar";
-		reg = <0 0xffc43000 0 0x2c>;
-=======
 	gpio3: gpio@e6053000 {
 		compatible = "renesas,gpio-r8a7790", "renesas,gpio-rcar";
 		reg = <0 0xe6053000 0 0x50>;
->>>>>>> d8ec26d7
 		interrupt-parent = <&gic>;
 		interrupts = <0 7 0x4>;
 		#gpio-cells = <2>;
@@ -159,15 +135,9 @@
 		interrupt-controller;
 	};
 
-<<<<<<< HEAD
-	gpio4: gpio@ffc44000 {
-		compatible = "renesas,gpio-r8a7790", "renesas,gpio-rcar";
-		reg = <0 0xffc44000 0 0x2c>;
-=======
 	gpio4: gpio@e6054000 {
 		compatible = "renesas,gpio-r8a7790", "renesas,gpio-rcar";
 		reg = <0 0xe6054000 0 0x50>;
->>>>>>> d8ec26d7
 		interrupt-parent = <&gic>;
 		interrupts = <0 8 0x4>;
 		#gpio-cells = <2>;
@@ -177,15 +147,9 @@
 		interrupt-controller;
 	};
 
-<<<<<<< HEAD
-	gpio5: gpio@ffc45000 {
-		compatible = "renesas,gpio-r8a7790", "renesas,gpio-rcar";
-		reg = <0 0xffc45000 0 0x2c>;
-=======
 	gpio5: gpio@e6055000 {
 		compatible = "renesas,gpio-r8a7790", "renesas,gpio-rcar";
 		reg = <0 0xe6055000 0 0x50>;
->>>>>>> d8ec26d7
 		interrupt-parent = <&gic>;
 		interrupts = <0 9 0x4>;
 		#gpio-cells = <2>;
@@ -212,8 +176,6 @@
 		interrupts = <0 0 4>, <0 1 4>, <0 2 4>,	<0 3 4>;
 	};
 
-<<<<<<< HEAD
-=======
 	i2c0: i2c@e6508000 {
 		#address-cells = <1>;
 		#size-cells = <0>;
@@ -254,7 +216,6 @@
 		status = "disabled";
 	};
 
->>>>>>> d8ec26d7
 	mmcif0: mmcif@ee200000 {
 		compatible = "renesas,sh-mmcif";
 		reg = <0 0xee200000 0 0x80>;
@@ -280,11 +241,7 @@
 
 	sdhi0: sdhi@ee100000 {
 		compatible = "renesas,sdhi-r8a7790";
-<<<<<<< HEAD
-		reg = <0 0xee100000 0 0x100>;
-=======
 		reg = <0 0xee100000 0 0x200>;
->>>>>>> d8ec26d7
 		interrupt-parent = <&gic>;
 		interrupts = <0 165 4>;
 		cap-sd-highspeed;
@@ -293,11 +250,7 @@
 
 	sdhi1: sdhi@ee120000 {
 		compatible = "renesas,sdhi-r8a7790";
-<<<<<<< HEAD
-		reg = <0 0xee120000 0 0x100>;
-=======
 		reg = <0 0xee120000 0 0x200>;
->>>>>>> d8ec26d7
 		interrupt-parent = <&gic>;
 		interrupts = <0 166 4>;
 		cap-sd-highspeed;
