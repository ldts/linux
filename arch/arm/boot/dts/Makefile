--- conflicted
+++ resolved
@@ -409,20 +409,8 @@
 	dove-d3plug.dtb \
 	dove-dove-db.dtb
 
-<<<<<<< HEAD
-DTB_NAMES := $(subst $\",,$(CONFIG_BUILD_ARM_APPENDED_DTB_IMAGE_NAMES))
-ifneq ($(DTB_NAMES),)
-DTB_LIST := $(addsuffix .dtb,$(DTB_NAMES))
-else
-DTB_LIST := $(dtb-y)
-endif
-
-targets += dtbs
-targets += $(DTB_LIST)
-=======
 targets += dtbs dtbs_install
 targets += $(dtb-y)
->>>>>>> c9eaa447
 endif
 
 # *.dtb used to be generated in the directory above. Clean out the
