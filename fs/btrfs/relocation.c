--- conflicted
+++ resolved
@@ -25,10 +25,7 @@
 #include "backref.h"
 #include "misc.h"
 #include "subpage.h"
-<<<<<<< HEAD
-=======
 #include "zoned.h"
->>>>>>> df0cc57e
 
 /*
  * Relocation overview
@@ -2795,7 +2792,6 @@
 	u64 prealloc_end = cluster->end - offset;
 	u64 cur_offset = prealloc_start;
 
-<<<<<<< HEAD
 	/*
 	 * For subpage case, previous i_size may not be aligned to PAGE_SIZE.
 	 * This means the range [i_size, PAGE_END + 1) is filled with zeros by
@@ -2861,73 +2857,6 @@
 	if (ret)
 		return ret;
 
-=======
->>>>>>> df0cc57e
-	/*
-	 * For subpage case, previous i_size may not be aligned to PAGE_SIZE.
-	 * This means the range [i_size, PAGE_END + 1) is filled with zeros by
-	 * btrfs_do_readpage() call of previously relocated file cluster.
-	 *
-	 * If the current cluster starts in the above range, btrfs_do_readpage()
-	 * will skip the read, and relocate_one_page() will later writeback
-	 * the padding zeros as new data, causing data corruption.
-	 *
-	 * Here we have to manually invalidate the range (i_size, PAGE_END + 1).
-	 */
-	if (!IS_ALIGNED(i_size, PAGE_SIZE)) {
-		struct address_space *mapping = inode->vfs_inode.i_mapping;
-		struct btrfs_fs_info *fs_info = inode->root->fs_info;
-		const u32 sectorsize = fs_info->sectorsize;
-		struct page *page;
-
-		ASSERT(sectorsize < PAGE_SIZE);
-		ASSERT(IS_ALIGNED(i_size, sectorsize));
-
-		/*
-		 * Subpage can't handle page with DIRTY but without UPTODATE
-		 * bit as it can lead to the following deadlock:
-		 *
-		 * btrfs_readpage()
-		 * | Page already *locked*
-		 * |- btrfs_lock_and_flush_ordered_range()
-		 *    |- btrfs_start_ordered_extent()
-		 *       |- extent_write_cache_pages()
-		 *          |- lock_page()
-		 *             We try to lock the page we already hold.
-		 *
-		 * Here we just writeback the whole data reloc inode, so that
-		 * we will be ensured to have no dirty range in the page, and
-		 * are safe to clear the uptodate bits.
-		 *
-		 * This shouldn't cause too much overhead, as we need to write
-		 * the data back anyway.
-		 */
-		ret = filemap_write_and_wait(mapping);
-		if (ret < 0)
-			return ret;
-
-		clear_extent_bits(&inode->io_tree, i_size,
-				  round_up(i_size, PAGE_SIZE) - 1,
-				  EXTENT_UPTODATE);
-		page = find_lock_page(mapping, i_size >> PAGE_SHIFT);
-		/*
-		 * If page is freed we don't need to do anything then, as we
-		 * will re-read the whole page anyway.
-		 */
-		if (page) {
-			btrfs_subpage_clear_uptodate(fs_info, page, i_size,
-					round_up(i_size, PAGE_SIZE) - i_size);
-			unlock_page(page);
-			put_page(page);
-		}
-	}
-
-	BUG_ON(cluster->start != cluster->boundary[0]);
-	ret = btrfs_alloc_data_chunk_ondemand(inode,
-					      prealloc_end + 1 - prealloc_start);
-	if (ret)
-		return ret;
-
 	btrfs_inode_lock(&inode->vfs_inode, 0);
 	for (nr = 0; nr < cluster->nr; nr++) {
 		start = cluster->boundary[nr] - offset;
@@ -3134,10 +3063,6 @@
 static int relocate_file_extent_cluster(struct inode *inode,
 					struct file_extent_cluster *cluster)
 {
-<<<<<<< HEAD
-	struct btrfs_fs_info *fs_info = btrfs_sb(inode->i_sb);
-=======
->>>>>>> df0cc57e
 	u64 offset = BTRFS_I(inode)->index_cnt;
 	unsigned long index;
 	unsigned long last_index;
@@ -3167,11 +3092,6 @@
 	for (index = (cluster->start - offset) >> PAGE_SHIFT;
 	     index <= last_index && !ret; index++)
 		ret = relocate_one_page(inode, ra, cluster, &cluster_nr, index);
-<<<<<<< HEAD
-	if (btrfs_is_zoned(fs_info) && !ret)
-		ret = btrfs_wait_ordered_range(inode, 0, (u64)-1);
-=======
->>>>>>> df0cc57e
 	if (ret == 0)
 		WARN_ON(cluster_nr != cluster->nr);
 out:
