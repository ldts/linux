/* SPDX-License-Identifier: GPL-2.0 */
/*
 * fs/f2fs/f2fs.h
 *
 * Copyright (c) 2012 Samsung Electronics Co., Ltd.
 *             http://www.samsung.com/
 */
#ifndef _LINUX_F2FS_H
#define _LINUX_F2FS_H

#include <linux/uio.h>
#include <linux/types.h>
#include <linux/page-flags.h>
#include <linux/buffer_head.h>
#include <linux/slab.h>
#include <linux/crc32.h>
#include <linux/magic.h>
#include <linux/kobject.h>
#include <linux/sched.h>
#include <linux/cred.h>
#include <linux/sched/mm.h>
#include <linux/vmalloc.h>
#include <linux/bio.h>
#include <linux/blkdev.h>
#include <linux/quotaops.h>
#include <linux/part_stat.h>
#include <crypto/hash.h>

#include <linux/fscrypt.h>
#include <linux/fsverity.h>

struct pagevec;

#ifdef CONFIG_F2FS_CHECK_FS
#define f2fs_bug_on(sbi, condition)	BUG_ON(condition)
#else
#define f2fs_bug_on(sbi, condition)					\
	do {								\
		if (WARN_ON(condition))					\
			set_sbi_flag(sbi, SBI_NEED_FSCK);		\
	} while (0)
#endif

enum {
	FAULT_KMALLOC,
	FAULT_KVMALLOC,
	FAULT_PAGE_ALLOC,
	FAULT_PAGE_GET,
	FAULT_ALLOC_BIO,	/* it's obsolete due to bio_alloc() will never fail */
	FAULT_ALLOC_NID,
	FAULT_ORPHAN,
	FAULT_BLOCK,
	FAULT_DIR_DEPTH,
	FAULT_EVICT_INODE,
	FAULT_TRUNCATE,
	FAULT_READ_IO,
	FAULT_CHECKPOINT,
	FAULT_DISCARD,
	FAULT_WRITE_IO,
	FAULT_SLAB_ALLOC,
	FAULT_DQUOT_INIT,
	FAULT_LOCK_OP,
	FAULT_MAX,
};

#ifdef CONFIG_F2FS_FAULT_INJECTION
#define F2FS_ALL_FAULT_TYPE		((1 << FAULT_MAX) - 1)

struct f2fs_fault_info {
	atomic_t inject_ops;
	unsigned int inject_rate;
	unsigned int inject_type;
};

extern const char *f2fs_fault_name[FAULT_MAX];
#define IS_FAULT_SET(fi, type) ((fi)->inject_type & (1 << (type)))
#endif

/*
 * For mount options
 */
#define F2FS_MOUNT_DISABLE_ROLL_FORWARD	0x00000002
#define F2FS_MOUNT_DISCARD		0x00000004
#define F2FS_MOUNT_NOHEAP		0x00000008
#define F2FS_MOUNT_XATTR_USER		0x00000010
#define F2FS_MOUNT_POSIX_ACL		0x00000020
#define F2FS_MOUNT_DISABLE_EXT_IDENTIFY	0x00000040
#define F2FS_MOUNT_INLINE_XATTR		0x00000080
#define F2FS_MOUNT_INLINE_DATA		0x00000100
#define F2FS_MOUNT_INLINE_DENTRY	0x00000200
#define F2FS_MOUNT_FLUSH_MERGE		0x00000400
#define F2FS_MOUNT_NOBARRIER		0x00000800
#define F2FS_MOUNT_FASTBOOT		0x00001000
#define F2FS_MOUNT_EXTENT_CACHE		0x00002000
#define F2FS_MOUNT_DATA_FLUSH		0x00008000
#define F2FS_MOUNT_FAULT_INJECTION	0x00010000
#define F2FS_MOUNT_USRQUOTA		0x00080000
#define F2FS_MOUNT_GRPQUOTA		0x00100000
#define F2FS_MOUNT_PRJQUOTA		0x00200000
#define F2FS_MOUNT_QUOTA		0x00400000
#define F2FS_MOUNT_INLINE_XATTR_SIZE	0x00800000
#define F2FS_MOUNT_RESERVE_ROOT		0x01000000
#define F2FS_MOUNT_DISABLE_CHECKPOINT	0x02000000
#define F2FS_MOUNT_NORECOVERY		0x04000000
#define F2FS_MOUNT_ATGC			0x08000000
#define F2FS_MOUNT_MERGE_CHECKPOINT	0x10000000
#define	F2FS_MOUNT_GC_MERGE		0x20000000
#define F2FS_MOUNT_COMPRESS_CACHE	0x40000000

#define F2FS_OPTION(sbi)	((sbi)->mount_opt)
#define clear_opt(sbi, option)	(F2FS_OPTION(sbi).opt &= ~F2FS_MOUNT_##option)
#define set_opt(sbi, option)	(F2FS_OPTION(sbi).opt |= F2FS_MOUNT_##option)
#define test_opt(sbi, option)	(F2FS_OPTION(sbi).opt & F2FS_MOUNT_##option)

#define ver_after(a, b)	(typecheck(unsigned long long, a) &&		\
		typecheck(unsigned long long, b) &&			\
		((long long)((a) - (b)) > 0))

typedef u32 block_t;	/*
			 * should not change u32, since it is the on-disk block
			 * address format, __le32.
			 */
typedef u32 nid_t;

#define COMPRESS_EXT_NUM		16

/*
 * An implementation of an rwsem that is explicitly unfair to readers. This
 * prevents priority inversion when a low-priority reader acquires the read lock
 * while sleeping on the write lock but the write lock is needed by
 * higher-priority clients.
 */

struct f2fs_rwsem {
        struct rw_semaphore internal_rwsem;
#ifdef CONFIG_F2FS_UNFAIR_RWSEM
        wait_queue_head_t read_waiters;
#endif
};

struct f2fs_mount_info {
	unsigned int opt;
	int write_io_size_bits;		/* Write IO size bits */
	block_t root_reserved_blocks;	/* root reserved blocks */
	kuid_t s_resuid;		/* reserved blocks for uid */
	kgid_t s_resgid;		/* reserved blocks for gid */
	int active_logs;		/* # of active logs */
	int inline_xattr_size;		/* inline xattr size */
#ifdef CONFIG_F2FS_FAULT_INJECTION
	struct f2fs_fault_info fault_info;	/* For fault injection */
#endif
#ifdef CONFIG_QUOTA
	/* Names of quota files with journalled quota */
	char *s_qf_names[MAXQUOTAS];
	int s_jquota_fmt;			/* Format of quota to use */
#endif
	/* For which write hints are passed down to block layer */
	int alloc_mode;			/* segment allocation policy */
	int fsync_mode;			/* fsync policy */
	int fs_mode;			/* fs mode: LFS or ADAPTIVE */
	int bggc_mode;			/* bggc mode: off, on or sync */
	int discard_unit;		/*
					 * discard command's offset/size should
					 * be aligned to this unit: block,
					 * segment or section
					 */
	struct fscrypt_dummy_policy dummy_enc_policy; /* test dummy encryption */
	block_t unusable_cap_perc;	/* percentage for cap */
	block_t unusable_cap;		/* Amount of space allowed to be
					 * unusable when disabling checkpoint
					 */

	/* For compression */
	unsigned char compress_algorithm;	/* algorithm type */
	unsigned char compress_log_size;	/* cluster log size */
	unsigned char compress_level;		/* compress level */
	bool compress_chksum;			/* compressed data chksum */
	unsigned char compress_ext_cnt;		/* extension count */
	unsigned char nocompress_ext_cnt;		/* nocompress extension count */
	int compress_mode;			/* compression mode */
	unsigned char extensions[COMPRESS_EXT_NUM][F2FS_EXTENSION_LEN];	/* extensions */
	unsigned char noextensions[COMPRESS_EXT_NUM][F2FS_EXTENSION_LEN]; /* extensions */
};

#define F2FS_FEATURE_ENCRYPT		0x0001
#define F2FS_FEATURE_BLKZONED		0x0002
#define F2FS_FEATURE_ATOMIC_WRITE	0x0004
#define F2FS_FEATURE_EXTRA_ATTR		0x0008
#define F2FS_FEATURE_PRJQUOTA		0x0010
#define F2FS_FEATURE_INODE_CHKSUM	0x0020
#define F2FS_FEATURE_FLEXIBLE_INLINE_XATTR	0x0040
#define F2FS_FEATURE_QUOTA_INO		0x0080
#define F2FS_FEATURE_INODE_CRTIME	0x0100
#define F2FS_FEATURE_LOST_FOUND		0x0200
#define F2FS_FEATURE_VERITY		0x0400
#define F2FS_FEATURE_SB_CHKSUM		0x0800
#define F2FS_FEATURE_CASEFOLD		0x1000
#define F2FS_FEATURE_COMPRESSION	0x2000
#define F2FS_FEATURE_RO			0x4000

#define __F2FS_HAS_FEATURE(raw_super, mask)				\
	((raw_super->feature & cpu_to_le32(mask)) != 0)
#define F2FS_HAS_FEATURE(sbi, mask)	__F2FS_HAS_FEATURE(sbi->raw_super, mask)
#define F2FS_SET_FEATURE(sbi, mask)					\
	(sbi->raw_super->feature |= cpu_to_le32(mask))
#define F2FS_CLEAR_FEATURE(sbi, mask)					\
	(sbi->raw_super->feature &= ~cpu_to_le32(mask))

/*
 * Default values for user and/or group using reserved blocks
 */
#define	F2FS_DEF_RESUID		0
#define	F2FS_DEF_RESGID		0

/*
 * For checkpoint manager
 */
enum {
	NAT_BITMAP,
	SIT_BITMAP
};

#define	CP_UMOUNT	0x00000001
#define	CP_FASTBOOT	0x00000002
#define	CP_SYNC		0x00000004
#define	CP_RECOVERY	0x00000008
#define	CP_DISCARD	0x00000010
#define CP_TRIMMED	0x00000020
#define CP_PAUSE	0x00000040
#define CP_RESIZE 	0x00000080

#define MAX_DISCARD_BLOCKS(sbi)		BLKS_PER_SEC(sbi)
#define DEF_MAX_DISCARD_REQUEST		8	/* issue 8 discards per round */
#define DEF_MIN_DISCARD_ISSUE_TIME	50	/* 50 ms, if exists */
#define DEF_MID_DISCARD_ISSUE_TIME	500	/* 500 ms, if device busy */
#define DEF_MAX_DISCARD_ISSUE_TIME	60000	/* 60 s, if no candidates */
#define DEF_DISCARD_URGENT_UTIL		80	/* do more discard over 80% */
#define DEF_CP_INTERVAL			60	/* 60 secs */
#define DEF_IDLE_INTERVAL		5	/* 5 secs */
#define DEF_DISABLE_INTERVAL		5	/* 5 secs */
#define DEF_DISABLE_QUICK_INTERVAL	1	/* 1 secs */
#define DEF_UMOUNT_DISCARD_TIMEOUT	5	/* 5 secs */

struct cp_control {
	int reason;
	__u64 trim_start;
	__u64 trim_end;
	__u64 trim_minlen;
};

/*
 * indicate meta/data type
 */
enum {
	META_CP,
	META_NAT,
	META_SIT,
	META_SSA,
	META_MAX,
	META_POR,
	DATA_GENERIC,		/* check range only */
	DATA_GENERIC_ENHANCE,	/* strong check on range and segment bitmap */
	DATA_GENERIC_ENHANCE_READ,	/*
					 * strong check on range and segment
					 * bitmap but no warning due to race
					 * condition of read on truncated area
					 * by extent_cache
					 */
	META_GENERIC,
};

/* for the list of ino */
enum {
	ORPHAN_INO,		/* for orphan ino list */
	APPEND_INO,		/* for append ino list */
	UPDATE_INO,		/* for update ino list */
	TRANS_DIR_INO,		/* for trasactions dir ino list */
	FLUSH_INO,		/* for multiple device flushing */
	MAX_INO_ENTRY,		/* max. list */
};

struct ino_entry {
	struct list_head list;		/* list head */
	nid_t ino;			/* inode number */
	unsigned int dirty_device;	/* dirty device bitmap */
};

/* for the list of inodes to be GCed */
struct inode_entry {
	struct list_head list;	/* list head */
	struct inode *inode;	/* vfs inode pointer */
};

struct fsync_node_entry {
	struct list_head list;	/* list head */
	struct page *page;	/* warm node page pointer */
	unsigned int seq_id;	/* sequence id */
};

struct ckpt_req {
	struct completion wait;		/* completion for checkpoint done */
	struct llist_node llnode;	/* llist_node to be linked in wait queue */
	int ret;			/* return code of checkpoint */
	ktime_t queue_time;		/* request queued time */
};

struct ckpt_req_control {
	struct task_struct *f2fs_issue_ckpt;	/* checkpoint task */
	int ckpt_thread_ioprio;			/* checkpoint merge thread ioprio */
	wait_queue_head_t ckpt_wait_queue;	/* waiting queue for wake-up */
	atomic_t issued_ckpt;		/* # of actually issued ckpts */
	atomic_t total_ckpt;		/* # of total ckpts */
	atomic_t queued_ckpt;		/* # of queued ckpts */
	struct llist_head issue_list;	/* list for command issue */
	spinlock_t stat_lock;		/* lock for below checkpoint time stats */
	unsigned int cur_time;		/* cur wait time in msec for currently issued checkpoint */
	unsigned int peak_time;		/* peak wait time in msec until now */
};

/* for the bitmap indicate blocks to be discarded */
struct discard_entry {
	struct list_head list;	/* list head */
	block_t start_blkaddr;	/* start blockaddr of current segment */
	unsigned char discard_map[SIT_VBLOCK_MAP_SIZE];	/* segment discard bitmap */
};

/* default discard granularity of inner discard thread, unit: block count */
#define DEFAULT_DISCARD_GRANULARITY		16

/* max discard pend list number */
#define MAX_PLIST_NUM		512
#define plist_idx(blk_num)	((blk_num) >= MAX_PLIST_NUM ?		\
					(MAX_PLIST_NUM - 1) : ((blk_num) - 1))

enum {
	D_PREP,			/* initial */
	D_PARTIAL,		/* partially submitted */
	D_SUBMIT,		/* all submitted */
	D_DONE,			/* finished */
};

struct discard_info {
	block_t lstart;			/* logical start address */
	block_t len;			/* length */
	block_t start;			/* actual start address in dev */
};

struct discard_cmd {
	struct rb_node rb_node;		/* rb node located in rb-tree */
	union {
		struct {
			block_t lstart;	/* logical start address */
			block_t len;	/* length */
			block_t start;	/* actual start address in dev */
		};
		struct discard_info di;	/* discard info */

	};
	struct list_head list;		/* command list */
	struct completion wait;		/* compleation */
	struct block_device *bdev;	/* bdev */
	unsigned short ref;		/* reference count */
	unsigned char state;		/* state */
	unsigned char queued;		/* queued discard */
	int error;			/* bio error */
	spinlock_t lock;		/* for state/bio_ref updating */
	unsigned short bio_ref;		/* bio reference count */
};

enum {
	DPOLICY_BG,
	DPOLICY_FORCE,
	DPOLICY_FSTRIM,
	DPOLICY_UMOUNT,
	MAX_DPOLICY,
};

struct discard_policy {
	int type;			/* type of discard */
	unsigned int min_interval;	/* used for candidates exist */
	unsigned int mid_interval;	/* used for device busy */
	unsigned int max_interval;	/* used for candidates not exist */
	unsigned int max_requests;	/* # of discards issued per round */
	unsigned int io_aware_gran;	/* minimum granularity discard not be aware of I/O */
	bool io_aware;			/* issue discard in idle time */
	bool sync;			/* submit discard with REQ_SYNC flag */
	bool ordered;			/* issue discard by lba order */
	bool timeout;			/* discard timeout for put_super */
	unsigned int granularity;	/* discard granularity */
};

struct discard_cmd_control {
	struct task_struct *f2fs_issue_discard;	/* discard thread */
	struct list_head entry_list;		/* 4KB discard entry list */
	struct list_head pend_list[MAX_PLIST_NUM];/* store pending entries */
	struct list_head wait_list;		/* store on-flushing entries */
	struct list_head fstrim_list;		/* in-flight discard from fstrim */
	wait_queue_head_t discard_wait_queue;	/* waiting queue for wake-up */
	unsigned int discard_wake;		/* to wake up discard thread */
	struct mutex cmd_lock;
	unsigned int nr_discards;		/* # of discards in the list */
	unsigned int max_discards;		/* max. discards to be issued */
	unsigned int max_discard_request;	/* max. discard request per round */
	unsigned int min_discard_issue_time;	/* min. interval between discard issue */
	unsigned int mid_discard_issue_time;	/* mid. interval between discard issue */
	unsigned int max_discard_issue_time;	/* max. interval between discard issue */
	unsigned int discard_granularity;	/* discard granularity */
	unsigned int undiscard_blks;		/* # of undiscard blocks */
	unsigned int next_pos;			/* next discard position */
	atomic_t issued_discard;		/* # of issued discard */
	atomic_t queued_discard;		/* # of queued discard */
	atomic_t discard_cmd_cnt;		/* # of cached cmd count */
	struct rb_root_cached root;		/* root of discard rb-tree */
	bool rbtree_check;			/* config for consistence check */
};

/* for the list of fsync inodes, used only during recovery */
struct fsync_inode_entry {
	struct list_head list;	/* list head */
	struct inode *inode;	/* vfs inode pointer */
	block_t blkaddr;	/* block address locating the last fsync */
	block_t last_dentry;	/* block address locating the last dentry */
};

#define nats_in_cursum(jnl)		(le16_to_cpu((jnl)->n_nats))
#define sits_in_cursum(jnl)		(le16_to_cpu((jnl)->n_sits))

#define nat_in_journal(jnl, i)		((jnl)->nat_j.entries[i].ne)
#define nid_in_journal(jnl, i)		((jnl)->nat_j.entries[i].nid)
#define sit_in_journal(jnl, i)		((jnl)->sit_j.entries[i].se)
#define segno_in_journal(jnl, i)	((jnl)->sit_j.entries[i].segno)

#define MAX_NAT_JENTRIES(jnl)	(NAT_JOURNAL_ENTRIES - nats_in_cursum(jnl))
#define MAX_SIT_JENTRIES(jnl)	(SIT_JOURNAL_ENTRIES - sits_in_cursum(jnl))

static inline int update_nats_in_cursum(struct f2fs_journal *journal, int i)
{
	int before = nats_in_cursum(journal);

	journal->n_nats = cpu_to_le16(before + i);
	return before;
}

static inline int update_sits_in_cursum(struct f2fs_journal *journal, int i)
{
	int before = sits_in_cursum(journal);

	journal->n_sits = cpu_to_le16(before + i);
	return before;
}

static inline bool __has_cursum_space(struct f2fs_journal *journal,
							int size, int type)
{
	if (type == NAT_JOURNAL)
		return size <= MAX_NAT_JENTRIES(journal);
	return size <= MAX_SIT_JENTRIES(journal);
}

/* for inline stuff */
#define DEF_INLINE_RESERVED_SIZE	1
static inline int get_extra_isize(struct inode *inode);
static inline int get_inline_xattr_addrs(struct inode *inode);
#define MAX_INLINE_DATA(inode)	(sizeof(__le32) *			\
				(CUR_ADDRS_PER_INODE(inode) -		\
				get_inline_xattr_addrs(inode) -	\
				DEF_INLINE_RESERVED_SIZE))

/* for inline dir */
#define NR_INLINE_DENTRY(inode)	(MAX_INLINE_DATA(inode) * BITS_PER_BYTE / \
				((SIZE_OF_DIR_ENTRY + F2FS_SLOT_LEN) * \
				BITS_PER_BYTE + 1))
#define INLINE_DENTRY_BITMAP_SIZE(inode) \
	DIV_ROUND_UP(NR_INLINE_DENTRY(inode), BITS_PER_BYTE)
#define INLINE_RESERVED_SIZE(inode)	(MAX_INLINE_DATA(inode) - \
				((SIZE_OF_DIR_ENTRY + F2FS_SLOT_LEN) * \
				NR_INLINE_DENTRY(inode) + \
				INLINE_DENTRY_BITMAP_SIZE(inode)))

/*
 * For INODE and NODE manager
 */
/* for directory operations */

struct f2fs_filename {
	/*
	 * The filename the user specified.  This is NULL for some
	 * filesystem-internal operations, e.g. converting an inline directory
	 * to a non-inline one, or roll-forward recovering an encrypted dentry.
	 */
	const struct qstr *usr_fname;

	/*
	 * The on-disk filename.  For encrypted directories, this is encrypted.
	 * This may be NULL for lookups in an encrypted dir without the key.
	 */
	struct fscrypt_str disk_name;

	/* The dirhash of this filename */
	f2fs_hash_t hash;

#ifdef CONFIG_FS_ENCRYPTION
	/*
	 * For lookups in encrypted directories: either the buffer backing
	 * disk_name, or a buffer that holds the decoded no-key name.
	 */
	struct fscrypt_str crypto_buf;
#endif
#if IS_ENABLED(CONFIG_UNICODE)
	/*
	 * For casefolded directories: the casefolded name, but it's left NULL
	 * if the original name is not valid Unicode, if the original name is
	 * "." or "..", if the directory is both casefolded and encrypted and
	 * its encryption key is unavailable, or if the filesystem is doing an
	 * internal operation where usr_fname is also NULL.  In all these cases
	 * we fall back to treating the name as an opaque byte sequence.
	 */
	struct fscrypt_str cf_name;
#endif
};

struct f2fs_dentry_ptr {
	struct inode *inode;
	void *bitmap;
	struct f2fs_dir_entry *dentry;
	__u8 (*filename)[F2FS_SLOT_LEN];
	int max;
	int nr_bitmap;
};

static inline void make_dentry_ptr_block(struct inode *inode,
		struct f2fs_dentry_ptr *d, struct f2fs_dentry_block *t)
{
	d->inode = inode;
	d->max = NR_DENTRY_IN_BLOCK;
	d->nr_bitmap = SIZE_OF_DENTRY_BITMAP;
	d->bitmap = t->dentry_bitmap;
	d->dentry = t->dentry;
	d->filename = t->filename;
}

static inline void make_dentry_ptr_inline(struct inode *inode,
					struct f2fs_dentry_ptr *d, void *t)
{
	int entry_cnt = NR_INLINE_DENTRY(inode);
	int bitmap_size = INLINE_DENTRY_BITMAP_SIZE(inode);
	int reserved_size = INLINE_RESERVED_SIZE(inode);

	d->inode = inode;
	d->max = entry_cnt;
	d->nr_bitmap = bitmap_size;
	d->bitmap = t;
	d->dentry = t + bitmap_size + reserved_size;
	d->filename = t + bitmap_size + reserved_size +
					SIZE_OF_DIR_ENTRY * entry_cnt;
}

/*
 * XATTR_NODE_OFFSET stores xattrs to one node block per file keeping -1
 * as its node offset to distinguish from index node blocks.
 * But some bits are used to mark the node block.
 */
#define XATTR_NODE_OFFSET	((((unsigned int)-1) << OFFSET_BIT_SHIFT) \
				>> OFFSET_BIT_SHIFT)
enum {
	ALLOC_NODE,			/* allocate a new node page if needed */
	LOOKUP_NODE,			/* look up a node without readahead */
	LOOKUP_NODE_RA,			/*
					 * look up a node with readahead called
					 * by get_data_block.
					 */
};

#define DEFAULT_RETRY_IO_COUNT	8	/* maximum retry read IO or flush count */

/* congestion wait timeout value, default: 20ms */
#define	DEFAULT_IO_TIMEOUT	(msecs_to_jiffies(20))

/* maximum retry quota flush count */
#define DEFAULT_RETRY_QUOTA_FLUSH_COUNT		8

<<<<<<< HEAD
/* maximum retry of EIO'ed meta page */
#define MAX_RETRY_META_PAGE_EIO			100
=======
/* maximum retry of EIO'ed page */
#define MAX_RETRY_PAGE_EIO			100
>>>>>>> 88084a3d

#define F2FS_LINK_MAX	0xffffffff	/* maximum link count per file */

#define MAX_DIR_RA_PAGES	4	/* maximum ra pages of dir */

/* dirty segments threshold for triggering CP */
#define DEFAULT_DIRTY_THRESHOLD		4

/* for in-memory extent cache entry */
#define F2FS_MIN_EXTENT_LEN	64	/* minimum extent length */

/* number of extent info in extent cache we try to shrink */
#define EXTENT_CACHE_SHRINK_NUMBER	128

#define RECOVERY_MAX_RA_BLOCKS		BIO_MAX_VECS
#define RECOVERY_MIN_RA_BLOCKS		1

struct rb_entry {
	struct rb_node rb_node;		/* rb node located in rb-tree */
	union {
		struct {
			unsigned int ofs;	/* start offset of the entry */
			unsigned int len;	/* length of the entry */
		};
		unsigned long long key;		/* 64-bits key */
	} __packed;
};

struct extent_info {
	unsigned int fofs;		/* start offset in a file */
	unsigned int len;		/* length of the extent */
	u32 blk;			/* start block address of the extent */
#ifdef CONFIG_F2FS_FS_COMPRESSION
	unsigned int c_len;		/* physical extent length of compressed blocks */
#endif
};

struct extent_node {
	struct rb_node rb_node;		/* rb node located in rb-tree */
	struct extent_info ei;		/* extent info */
	struct list_head list;		/* node in global extent list of sbi */
	struct extent_tree *et;		/* extent tree pointer */
};

struct extent_tree {
	nid_t ino;			/* inode number */
	struct rb_root_cached root;	/* root of extent info rb-tree */
	struct extent_node *cached_en;	/* recently accessed extent node */
	struct extent_info largest;	/* largested extent info */
	struct list_head list;		/* to be used by sbi->zombie_list */
	rwlock_t lock;			/* protect extent info rb-tree */
	atomic_t node_cnt;		/* # of extent node in rb-tree*/
	bool largest_updated;		/* largest extent updated */
};

/*
 * This structure is taken from ext4_map_blocks.
 *
 * Note that, however, f2fs uses NEW and MAPPED flags for f2fs_map_blocks().
 */
#define F2FS_MAP_NEW		(1 << BH_New)
#define F2FS_MAP_MAPPED		(1 << BH_Mapped)
#define F2FS_MAP_UNWRITTEN	(1 << BH_Unwritten)
#define F2FS_MAP_FLAGS		(F2FS_MAP_NEW | F2FS_MAP_MAPPED |\
				F2FS_MAP_UNWRITTEN)

struct f2fs_map_blocks {
	struct block_device *m_bdev;	/* for multi-device dio */
	block_t m_pblk;
	block_t m_lblk;
	unsigned int m_len;
	unsigned int m_flags;
	pgoff_t *m_next_pgofs;		/* point next possible non-hole pgofs */
	pgoff_t *m_next_extent;		/* point to next possible extent */
	int m_seg_type;
	bool m_may_create;		/* indicate it is from write path */
	bool m_multidev_dio;		/* indicate it allows multi-device dio */
};

/* for flag in get_data_block */
enum {
	F2FS_GET_BLOCK_DEFAULT,
	F2FS_GET_BLOCK_FIEMAP,
	F2FS_GET_BLOCK_BMAP,
	F2FS_GET_BLOCK_DIO,
	F2FS_GET_BLOCK_PRE_DIO,
	F2FS_GET_BLOCK_PRE_AIO,
	F2FS_GET_BLOCK_PRECACHE,
};

/*
 * i_advise uses FADVISE_XXX_BIT. We can add additional hints later.
 */
#define FADVISE_COLD_BIT	0x01
#define FADVISE_LOST_PINO_BIT	0x02
#define FADVISE_ENCRYPT_BIT	0x04
#define FADVISE_ENC_NAME_BIT	0x08
#define FADVISE_KEEP_SIZE_BIT	0x10
#define FADVISE_HOT_BIT		0x20
#define FADVISE_VERITY_BIT	0x40
#define FADVISE_TRUNC_BIT	0x80

#define FADVISE_MODIFIABLE_BITS	(FADVISE_COLD_BIT | FADVISE_HOT_BIT)

#define file_is_cold(inode)	is_file(inode, FADVISE_COLD_BIT)
#define file_set_cold(inode)	set_file(inode, FADVISE_COLD_BIT)
#define file_clear_cold(inode)	clear_file(inode, FADVISE_COLD_BIT)

#define file_wrong_pino(inode)	is_file(inode, FADVISE_LOST_PINO_BIT)
#define file_lost_pino(inode)	set_file(inode, FADVISE_LOST_PINO_BIT)
#define file_got_pino(inode)	clear_file(inode, FADVISE_LOST_PINO_BIT)

#define file_is_encrypt(inode)	is_file(inode, FADVISE_ENCRYPT_BIT)
#define file_set_encrypt(inode)	set_file(inode, FADVISE_ENCRYPT_BIT)

#define file_enc_name(inode)	is_file(inode, FADVISE_ENC_NAME_BIT)
#define file_set_enc_name(inode) set_file(inode, FADVISE_ENC_NAME_BIT)

#define file_keep_isize(inode)	is_file(inode, FADVISE_KEEP_SIZE_BIT)
#define file_set_keep_isize(inode) set_file(inode, FADVISE_KEEP_SIZE_BIT)

#define file_is_hot(inode)	is_file(inode, FADVISE_HOT_BIT)
#define file_set_hot(inode)	set_file(inode, FADVISE_HOT_BIT)
#define file_clear_hot(inode)	clear_file(inode, FADVISE_HOT_BIT)

#define file_is_verity(inode)	is_file(inode, FADVISE_VERITY_BIT)
#define file_set_verity(inode)	set_file(inode, FADVISE_VERITY_BIT)

#define file_should_truncate(inode)	is_file(inode, FADVISE_TRUNC_BIT)
#define file_need_truncate(inode)	set_file(inode, FADVISE_TRUNC_BIT)
#define file_dont_truncate(inode)	clear_file(inode, FADVISE_TRUNC_BIT)

#define DEF_DIR_LEVEL		0

enum {
	GC_FAILURE_PIN,
	MAX_GC_FAILURE
};

/* used for f2fs_inode_info->flags */
enum {
	FI_NEW_INODE,		/* indicate newly allocated inode */
	FI_DIRTY_INODE,		/* indicate inode is dirty or not */
	FI_AUTO_RECOVER,	/* indicate inode is recoverable */
	FI_DIRTY_DIR,		/* indicate directory has dirty pages */
	FI_INC_LINK,		/* need to increment i_nlink */
	FI_ACL_MODE,		/* indicate acl mode */
	FI_NO_ALLOC,		/* should not allocate any blocks */
	FI_FREE_NID,		/* free allocated nide */
	FI_NO_EXTENT,		/* not to use the extent cache */
	FI_INLINE_XATTR,	/* used for inline xattr */
	FI_INLINE_DATA,		/* used for inline data*/
	FI_INLINE_DENTRY,	/* used for inline dentry */
	FI_APPEND_WRITE,	/* inode has appended data */
	FI_UPDATE_WRITE,	/* inode has in-place-update data */
	FI_NEED_IPU,		/* used for ipu per file */
	FI_ATOMIC_FILE,		/* indicate atomic file */
	FI_FIRST_BLOCK_WRITTEN,	/* indicate #0 data block was written */
	FI_DROP_CACHE,		/* drop dirty page cache */
	FI_DATA_EXIST,		/* indicate data exists */
	FI_INLINE_DOTS,		/* indicate inline dot dentries */
	FI_SKIP_WRITES,		/* should skip data page writeback */
	FI_OPU_WRITE,		/* used for opu per file */
	FI_DIRTY_FILE,		/* indicate regular/symlink has dirty pages */
	FI_PREALLOCATED_ALL,	/* all blocks for write were preallocated */
	FI_HOT_DATA,		/* indicate file is hot */
	FI_EXTRA_ATTR,		/* indicate file has extra attribute */
	FI_PROJ_INHERIT,	/* indicate file inherits projectid */
	FI_PIN_FILE,		/* indicate file should not be gced */
	FI_VERITY_IN_PROGRESS,	/* building fs-verity Merkle tree */
	FI_COMPRESSED_FILE,	/* indicate file's data can be compressed */
	FI_COMPRESS_CORRUPT,	/* indicate compressed cluster is corrupted */
	FI_MMAP_FILE,		/* indicate file was mmapped */
	FI_ENABLE_COMPRESS,	/* enable compression in "user" compression mode */
	FI_COMPRESS_RELEASED,	/* compressed blocks were released */
	FI_ALIGNED_WRITE,	/* enable aligned write */
	FI_MAX,			/* max flag, never be used */
};

struct f2fs_inode_info {
	struct inode vfs_inode;		/* serve a vfs inode */
	unsigned long i_flags;		/* keep an inode flags for ioctl */
	unsigned char i_advise;		/* use to give file attribute hints */
	unsigned char i_dir_level;	/* use for dentry level for large dir */
	unsigned int i_current_depth;	/* only for directory depth */
	/* for gc failure statistic */
	unsigned int i_gc_failures[MAX_GC_FAILURE];
	unsigned int i_pino;		/* parent inode number */
	umode_t i_acl_mode;		/* keep file acl mode temporarily */

	/* Use below internally in f2fs*/
	unsigned long flags[BITS_TO_LONGS(FI_MAX)];	/* use to pass per-file flags */
	struct f2fs_rwsem i_sem;	/* protect fi info */
	atomic_t dirty_pages;		/* # of dirty pages */
	f2fs_hash_t chash;		/* hash value of given file name */
	unsigned int clevel;		/* maximum level of given file name */
	struct task_struct *task;	/* lookup and create consistency */
	struct task_struct *cp_task;	/* separate cp/wb IO stats*/
	nid_t i_xattr_nid;		/* node id that contains xattrs */
	loff_t	last_disk_size;		/* lastly written file size */
	spinlock_t i_size_lock;		/* protect last_disk_size */

#ifdef CONFIG_QUOTA
	struct dquot *i_dquot[MAXQUOTAS];

	/* quota space reservation, managed internally by quota code */
	qsize_t i_reserved_quota;
#endif
	struct list_head dirty_list;	/* dirty list for dirs and files */
	struct list_head gdirty_list;	/* linked in global dirty list */
	struct task_struct *atomic_write_task;	/* store atomic write task */
	struct extent_tree *extent_tree;	/* cached extent_tree entry */
	struct inode *cow_inode;	/* copy-on-write inode for atomic write */

	/* avoid racing between foreground op and gc */
	struct f2fs_rwsem i_gc_rwsem[2];
	struct f2fs_rwsem i_xattr_sem; /* avoid racing between reading and changing EAs */

	int i_extra_isize;		/* size of extra space located in i_addr */
	kprojid_t i_projid;		/* id for project quota */
	int i_inline_xattr_size;	/* inline xattr size */
	struct timespec64 i_crtime;	/* inode creation time */
	struct timespec64 i_disk_time[4];/* inode disk times */

	/* for file compress */
	atomic_t i_compr_blocks;		/* # of compressed blocks */
	unsigned char i_compress_algorithm;	/* algorithm type */
	unsigned char i_log_cluster_size;	/* log of cluster size */
	unsigned char i_compress_level;		/* compress level (lz4hc,zstd) */
	unsigned short i_compress_flag;		/* compress flag */
	unsigned int i_cluster_size;		/* cluster size */
};

static inline void get_extent_info(struct extent_info *ext,
					struct f2fs_extent *i_ext)
{
	ext->fofs = le32_to_cpu(i_ext->fofs);
	ext->blk = le32_to_cpu(i_ext->blk);
	ext->len = le32_to_cpu(i_ext->len);
}

static inline void set_raw_extent(struct extent_info *ext,
					struct f2fs_extent *i_ext)
{
	i_ext->fofs = cpu_to_le32(ext->fofs);
	i_ext->blk = cpu_to_le32(ext->blk);
	i_ext->len = cpu_to_le32(ext->len);
}

static inline void set_extent_info(struct extent_info *ei, unsigned int fofs,
						u32 blk, unsigned int len)
{
	ei->fofs = fofs;
	ei->blk = blk;
	ei->len = len;
#ifdef CONFIG_F2FS_FS_COMPRESSION
	ei->c_len = 0;
#endif
}

static inline bool __is_discard_mergeable(struct discard_info *back,
			struct discard_info *front, unsigned int max_len)
{
	return (back->lstart + back->len == front->lstart) &&
		(back->len + front->len <= max_len);
}

static inline bool __is_discard_back_mergeable(struct discard_info *cur,
			struct discard_info *back, unsigned int max_len)
{
	return __is_discard_mergeable(back, cur, max_len);
}

static inline bool __is_discard_front_mergeable(struct discard_info *cur,
			struct discard_info *front, unsigned int max_len)
{
	return __is_discard_mergeable(cur, front, max_len);
}

static inline bool __is_extent_mergeable(struct extent_info *back,
						struct extent_info *front)
{
#ifdef CONFIG_F2FS_FS_COMPRESSION
	if (back->c_len && back->len != back->c_len)
		return false;
	if (front->c_len && front->len != front->c_len)
		return false;
#endif
	return (back->fofs + back->len == front->fofs &&
			back->blk + back->len == front->blk);
}

static inline bool __is_back_mergeable(struct extent_info *cur,
						struct extent_info *back)
{
	return __is_extent_mergeable(back, cur);
}

static inline bool __is_front_mergeable(struct extent_info *cur,
						struct extent_info *front)
{
	return __is_extent_mergeable(cur, front);
}

extern void f2fs_mark_inode_dirty_sync(struct inode *inode, bool sync);
static inline void __try_update_largest_extent(struct extent_tree *et,
						struct extent_node *en)
{
	if (en->ei.len > et->largest.len) {
		et->largest = en->ei;
		et->largest_updated = true;
	}
}

/*
 * For free nid management
 */
enum nid_state {
	FREE_NID,		/* newly added to free nid list */
	PREALLOC_NID,		/* it is preallocated */
	MAX_NID_STATE,
};

enum nat_state {
	TOTAL_NAT,
	DIRTY_NAT,
	RECLAIMABLE_NAT,
	MAX_NAT_STATE,
};

struct f2fs_nm_info {
	block_t nat_blkaddr;		/* base disk address of NAT */
	nid_t max_nid;			/* maximum possible node ids */
	nid_t available_nids;		/* # of available node ids */
	nid_t next_scan_nid;		/* the next nid to be scanned */
	nid_t max_rf_node_blocks;	/* max # of nodes for recovery */
	unsigned int ram_thresh;	/* control the memory footprint */
	unsigned int ra_nid_pages;	/* # of nid pages to be readaheaded */
	unsigned int dirty_nats_ratio;	/* control dirty nats ratio threshold */

	/* NAT cache management */
	struct radix_tree_root nat_root;/* root of the nat entry cache */
	struct radix_tree_root nat_set_root;/* root of the nat set cache */
	struct f2fs_rwsem nat_tree_lock;	/* protect nat entry tree */
	struct list_head nat_entries;	/* cached nat entry list (clean) */
	spinlock_t nat_list_lock;	/* protect clean nat entry list */
	unsigned int nat_cnt[MAX_NAT_STATE]; /* the # of cached nat entries */
	unsigned int nat_blocks;	/* # of nat blocks */

	/* free node ids management */
	struct radix_tree_root free_nid_root;/* root of the free_nid cache */
	struct list_head free_nid_list;		/* list for free nids excluding preallocated nids */
	unsigned int nid_cnt[MAX_NID_STATE];	/* the number of free node id */
	spinlock_t nid_list_lock;	/* protect nid lists ops */
	struct mutex build_lock;	/* lock for build free nids */
	unsigned char **free_nid_bitmap;
	unsigned char *nat_block_bitmap;
	unsigned short *free_nid_count;	/* free nid count of NAT block */

	/* for checkpoint */
	char *nat_bitmap;		/* NAT bitmap pointer */

	unsigned int nat_bits_blocks;	/* # of nat bits blocks */
	unsigned char *nat_bits;	/* NAT bits blocks */
	unsigned char *full_nat_bits;	/* full NAT pages */
	unsigned char *empty_nat_bits;	/* empty NAT pages */
#ifdef CONFIG_F2FS_CHECK_FS
	char *nat_bitmap_mir;		/* NAT bitmap mirror */
#endif
	int bitmap_size;		/* bitmap size */
};

/*
 * this structure is used as one of function parameters.
 * all the information are dedicated to a given direct node block determined
 * by the data offset in a file.
 */
struct dnode_of_data {
	struct inode *inode;		/* vfs inode pointer */
	struct page *inode_page;	/* its inode page, NULL is possible */
	struct page *node_page;		/* cached direct node page */
	nid_t nid;			/* node id of the direct node block */
	unsigned int ofs_in_node;	/* data offset in the node page */
	bool inode_page_locked;		/* inode page is locked or not */
	bool node_changed;		/* is node block changed */
	char cur_level;			/* level of hole node page */
	char max_level;			/* level of current page located */
	block_t	data_blkaddr;		/* block address of the node block */
};

static inline void set_new_dnode(struct dnode_of_data *dn, struct inode *inode,
		struct page *ipage, struct page *npage, nid_t nid)
{
	memset(dn, 0, sizeof(*dn));
	dn->inode = inode;
	dn->inode_page = ipage;
	dn->node_page = npage;
	dn->nid = nid;
}

/*
 * For SIT manager
 *
 * By default, there are 6 active log areas across the whole main area.
 * When considering hot and cold data separation to reduce cleaning overhead,
 * we split 3 for data logs and 3 for node logs as hot, warm, and cold types,
 * respectively.
 * In the current design, you should not change the numbers intentionally.
 * Instead, as a mount option such as active_logs=x, you can use 2, 4, and 6
 * logs individually according to the underlying devices. (default: 6)
 * Just in case, on-disk layout covers maximum 16 logs that consist of 8 for
 * data and 8 for node logs.
 */
#define	NR_CURSEG_DATA_TYPE	(3)
#define NR_CURSEG_NODE_TYPE	(3)
#define NR_CURSEG_INMEM_TYPE	(2)
#define NR_CURSEG_RO_TYPE	(2)
#define NR_CURSEG_PERSIST_TYPE	(NR_CURSEG_DATA_TYPE + NR_CURSEG_NODE_TYPE)
#define NR_CURSEG_TYPE		(NR_CURSEG_INMEM_TYPE + NR_CURSEG_PERSIST_TYPE)

enum {
	CURSEG_HOT_DATA	= 0,	/* directory entry blocks */
	CURSEG_WARM_DATA,	/* data blocks */
	CURSEG_COLD_DATA,	/* multimedia or GCed data blocks */
	CURSEG_HOT_NODE,	/* direct node blocks of directory files */
	CURSEG_WARM_NODE,	/* direct node blocks of normal files */
	CURSEG_COLD_NODE,	/* indirect node blocks */
	NR_PERSISTENT_LOG,	/* number of persistent log */
	CURSEG_COLD_DATA_PINNED = NR_PERSISTENT_LOG,
				/* pinned file that needs consecutive block address */
	CURSEG_ALL_DATA_ATGC,	/* SSR alloctor in hot/warm/cold data area */
	NO_CHECK_TYPE,		/* number of persistent & inmem log */
};

struct flush_cmd {
	struct completion wait;
	struct llist_node llnode;
	nid_t ino;
	int ret;
};

struct flush_cmd_control {
	struct task_struct *f2fs_issue_flush;	/* flush thread */
	wait_queue_head_t flush_wait_queue;	/* waiting queue for wake-up */
	atomic_t issued_flush;			/* # of issued flushes */
	atomic_t queued_flush;			/* # of queued flushes */
	struct llist_head issue_list;		/* list for command issue */
	struct llist_node *dispatch_list;	/* list for command dispatch */
};

struct f2fs_sm_info {
	struct sit_info *sit_info;		/* whole segment information */
	struct free_segmap_info *free_info;	/* free segment information */
	struct dirty_seglist_info *dirty_info;	/* dirty segment information */
	struct curseg_info *curseg_array;	/* active segment information */

	struct f2fs_rwsem curseg_lock;	/* for preventing curseg change */

	block_t seg0_blkaddr;		/* block address of 0'th segment */
	block_t main_blkaddr;		/* start block address of main area */
	block_t ssa_blkaddr;		/* start block address of SSA area */

	unsigned int segment_count;	/* total # of segments */
	unsigned int main_segments;	/* # of segments in main area */
	unsigned int reserved_segments;	/* # of reserved segments */
	unsigned int additional_reserved_segments;/* reserved segs for IO align feature */
	unsigned int ovp_segments;	/* # of overprovision segments */

	/* a threshold to reclaim prefree segments */
	unsigned int rec_prefree_segments;

	/* for batched trimming */
	unsigned int trim_sections;		/* # of sections to trim */

	struct list_head sit_entry_set;	/* sit entry set list */

	unsigned int ipu_policy;	/* in-place-update policy */
	unsigned int min_ipu_util;	/* in-place-update threshold */
	unsigned int min_fsync_blocks;	/* threshold for fsync */
	unsigned int min_seq_blocks;	/* threshold for sequential blocks */
	unsigned int min_hot_blocks;	/* threshold for hot block allocation */
	unsigned int min_ssr_sections;	/* threshold to trigger SSR allocation */

	/* for flush command control */
	struct flush_cmd_control *fcc_info;

	/* for discard command control */
	struct discard_cmd_control *dcc_info;
};

/*
 * For superblock
 */
/*
 * COUNT_TYPE for monitoring
 *
 * f2fs monitors the number of several block types such as on-writeback,
 * dirty dentry blocks, dirty node blocks, and dirty meta blocks.
 */
#define WB_DATA_TYPE(p)	(__is_cp_guaranteed(p) ? F2FS_WB_CP_DATA : F2FS_WB_DATA)
enum count_type {
	F2FS_DIRTY_DENTS,
	F2FS_DIRTY_DATA,
	F2FS_DIRTY_QDATA,
	F2FS_DIRTY_NODES,
	F2FS_DIRTY_META,
	F2FS_DIRTY_IMETA,
	F2FS_WB_CP_DATA,
	F2FS_WB_DATA,
	F2FS_RD_DATA,
	F2FS_RD_NODE,
	F2FS_RD_META,
	F2FS_DIO_WRITE,
	F2FS_DIO_READ,
	NR_COUNT_TYPE,
};

/*
 * The below are the page types of bios used in submit_bio().
 * The available types are:
 * DATA			User data pages. It operates as async mode.
 * NODE			Node pages. It operates as async mode.
 * META			FS metadata pages such as SIT, NAT, CP.
 * NR_PAGE_TYPE		The number of page types.
 * META_FLUSH		Make sure the previous pages are written
 *			with waiting the bio's completion
 * ...			Only can be used with META.
 */
#define PAGE_TYPE_OF_BIO(type)	((type) > META ? META : (type))
enum page_type {
	DATA = 0,
	NODE = 1,	/* should not change this */
	META,
	NR_PAGE_TYPE,
	META_FLUSH,
	IPU,		/* the below types are used by tracepoints only. */
	OPU,
};

enum temp_type {
	HOT = 0,	/* must be zero for meta bio */
	WARM,
	COLD,
	NR_TEMP_TYPE,
};

enum need_lock_type {
	LOCK_REQ = 0,
	LOCK_DONE,
	LOCK_RETRY,
};

enum cp_reason_type {
	CP_NO_NEEDED,
	CP_NON_REGULAR,
	CP_COMPRESSED,
	CP_HARDLINK,
	CP_SB_NEED_CP,
	CP_WRONG_PINO,
	CP_NO_SPC_ROLL,
	CP_NODE_NEED_CP,
	CP_FASTBOOT_MODE,
	CP_SPEC_LOG_NUM,
	CP_RECOVER_DIR,
};

enum iostat_type {
	/* WRITE IO */
	APP_DIRECT_IO,			/* app direct write IOs */
	APP_BUFFERED_IO,		/* app buffered write IOs */
	APP_WRITE_IO,			/* app write IOs */
	APP_MAPPED_IO,			/* app mapped IOs */
	FS_DATA_IO,			/* data IOs from kworker/fsync/reclaimer */
	FS_NODE_IO,			/* node IOs from kworker/fsync/reclaimer */
	FS_META_IO,			/* meta IOs from kworker/reclaimer */
	FS_GC_DATA_IO,			/* data IOs from forground gc */
	FS_GC_NODE_IO,			/* node IOs from forground gc */
	FS_CP_DATA_IO,			/* data IOs from checkpoint */
	FS_CP_NODE_IO,			/* node IOs from checkpoint */
	FS_CP_META_IO,			/* meta IOs from checkpoint */

	/* READ IO */
	APP_DIRECT_READ_IO,		/* app direct read IOs */
	APP_BUFFERED_READ_IO,		/* app buffered read IOs */
	APP_READ_IO,			/* app read IOs */
	APP_MAPPED_READ_IO,		/* app mapped read IOs */
	FS_DATA_READ_IO,		/* data read IOs */
	FS_GDATA_READ_IO,		/* data read IOs from background gc */
	FS_CDATA_READ_IO,		/* compressed data read IOs */
	FS_NODE_READ_IO,		/* node read IOs */
	FS_META_READ_IO,		/* meta read IOs */

	/* other */
	FS_DISCARD,			/* discard */
	NR_IO_TYPE,
};

struct f2fs_io_info {
	struct f2fs_sb_info *sbi;	/* f2fs_sb_info pointer */
	nid_t ino;		/* inode number */
	enum page_type type;	/* contains DATA/NODE/META/META_FLUSH */
	enum temp_type temp;	/* contains HOT/WARM/COLD */
	int op;			/* contains REQ_OP_ */
	int op_flags;		/* req_flag_bits */
	block_t new_blkaddr;	/* new block address to be written */
	block_t old_blkaddr;	/* old block address before Cow */
	struct page *page;	/* page to be written */
	struct page *encrypted_page;	/* encrypted page */
	struct page *compressed_page;	/* compressed page */
	struct list_head list;		/* serialize IOs */
	bool submitted;		/* indicate IO submission */
	int need_lock;		/* indicate we need to lock cp_rwsem */
	bool in_list;		/* indicate fio is in io_list */
	bool is_por;		/* indicate IO is from recovery or not */
	bool retry;		/* need to reallocate block address */
	int compr_blocks;	/* # of compressed block addresses */
	bool encrypted;		/* indicate file is encrypted */
	enum iostat_type io_type;	/* io type */
	struct writeback_control *io_wbc; /* writeback control */
	struct bio **bio;		/* bio for ipu */
	sector_t *last_block;		/* last block number in bio */
	unsigned char version;		/* version of the node */
};

struct bio_entry {
	struct bio *bio;
	struct list_head list;
};

#define is_read_io(rw) ((rw) == READ)
struct f2fs_bio_info {
	struct f2fs_sb_info *sbi;	/* f2fs superblock */
	struct bio *bio;		/* bios to merge */
	sector_t last_block_in_bio;	/* last block number */
	struct f2fs_io_info fio;	/* store buffered io info. */
	struct f2fs_rwsem io_rwsem;	/* blocking op for bio */
	spinlock_t io_lock;		/* serialize DATA/NODE IOs */
	struct list_head io_list;	/* track fios */
	struct list_head bio_list;	/* bio entry list head */
	struct f2fs_rwsem bio_list_lock;	/* lock to protect bio entry list */
};

#define FDEV(i)				(sbi->devs[i])
#define RDEV(i)				(raw_super->devs[i])
struct f2fs_dev_info {
	struct block_device *bdev;
	char path[MAX_PATH_LEN];
	unsigned int total_segments;
	block_t start_blk;
	block_t end_blk;
#ifdef CONFIG_BLK_DEV_ZONED
	unsigned int nr_blkz;		/* Total number of zones */
	unsigned long *blkz_seq;	/* Bitmap indicating sequential zones */
	block_t *zone_capacity_blocks;  /* Array of zone capacity in blks */
#endif
};

enum inode_type {
	DIR_INODE,			/* for dirty dir inode */
	FILE_INODE,			/* for dirty regular/symlink inode */
	DIRTY_META,			/* for all dirtied inode metadata */
	ATOMIC_FILE,			/* for all atomic files */
	NR_INODE_TYPE,
};

/* for inner inode cache management */
struct inode_management {
	struct radix_tree_root ino_root;	/* ino entry array */
	spinlock_t ino_lock;			/* for ino entry lock */
	struct list_head ino_list;		/* inode list head */
	unsigned long ino_num;			/* number of entries */
};

/* for GC_AT */
struct atgc_management {
	bool atgc_enabled;			/* ATGC is enabled or not */
	struct rb_root_cached root;		/* root of victim rb-tree */
	struct list_head victim_list;		/* linked with all victim entries */
	unsigned int victim_count;		/* victim count in rb-tree */
	unsigned int candidate_ratio;		/* candidate ratio */
	unsigned int max_candidate_count;	/* max candidate count */
	unsigned int age_weight;		/* age weight, vblock_weight = 100 - age_weight */
	unsigned long long age_threshold;	/* age threshold */
};

struct f2fs_gc_control {
	unsigned int victim_segno;	/* target victim segment number */
	int init_gc_type;		/* FG_GC or BG_GC */
	bool no_bg_gc;			/* check the space and stop bg_gc */
	bool should_migrate_blocks;	/* should migrate blocks */
	bool err_gc_skipped;		/* return EAGAIN if GC skipped */
	unsigned int nr_free_secs;	/* # of free sections to do GC */
};

/* For s_flag in struct f2fs_sb_info */
enum {
	SBI_IS_DIRTY,				/* dirty flag for checkpoint */
	SBI_IS_CLOSE,				/* specify unmounting */
	SBI_NEED_FSCK,				/* need fsck.f2fs to fix */
	SBI_POR_DOING,				/* recovery is doing or not */
	SBI_NEED_SB_WRITE,			/* need to recover superblock */
	SBI_NEED_CP,				/* need to checkpoint */
	SBI_IS_SHUTDOWN,			/* shutdown by ioctl */
	SBI_IS_RECOVERED,			/* recovered orphan/data */
	SBI_CP_DISABLED,			/* CP was disabled last mount */
	SBI_CP_DISABLED_QUICK,			/* CP was disabled quickly */
	SBI_QUOTA_NEED_FLUSH,			/* need to flush quota info in CP */
	SBI_QUOTA_SKIP_FLUSH,			/* skip flushing quota in current CP */
	SBI_QUOTA_NEED_REPAIR,			/* quota file may be corrupted */
	SBI_IS_RESIZEFS,			/* resizefs is in process */
	SBI_IS_FREEZING,			/* freezefs is in process */
};

enum {
	CP_TIME,
	REQ_TIME,
	DISCARD_TIME,
	GC_TIME,
	DISABLE_TIME,
	UMOUNT_DISCARD_TIMEOUT,
	MAX_TIME,
};

enum {
	GC_NORMAL,
	GC_IDLE_CB,
	GC_IDLE_GREEDY,
	GC_IDLE_AT,
	GC_URGENT_HIGH,
	GC_URGENT_LOW,
	GC_URGENT_MID,
	MAX_GC_MODE,
};

enum {
	BGGC_MODE_ON,		/* background gc is on */
	BGGC_MODE_OFF,		/* background gc is off */
	BGGC_MODE_SYNC,		/*
				 * background gc is on, migrating blocks
				 * like foreground gc
				 */
};

enum {
	FS_MODE_ADAPTIVE,		/* use both lfs/ssr allocation */
	FS_MODE_LFS,			/* use lfs allocation only */
	FS_MODE_FRAGMENT_SEG,		/* segment fragmentation mode */
	FS_MODE_FRAGMENT_BLK,		/* block fragmentation mode */
};

enum {
	ALLOC_MODE_DEFAULT,	/* stay default */
	ALLOC_MODE_REUSE,	/* reuse segments as much as possible */
};

enum fsync_mode {
	FSYNC_MODE_POSIX,	/* fsync follows posix semantics */
	FSYNC_MODE_STRICT,	/* fsync behaves in line with ext4 */
	FSYNC_MODE_NOBARRIER,	/* fsync behaves nobarrier based on posix */
};

enum {
	COMPR_MODE_FS,		/*
				 * automatically compress compression
				 * enabled files
				 */
	COMPR_MODE_USER,	/*
				 * automatical compression is disabled.
				 * user can control the file compression
				 * using ioctls
				 */
};

enum {
	DISCARD_UNIT_BLOCK,	/* basic discard unit is block */
	DISCARD_UNIT_SEGMENT,	/* basic discard unit is segment */
	DISCARD_UNIT_SECTION,	/* basic discard unit is section */
};

static inline int f2fs_test_bit(unsigned int nr, char *addr);
static inline void f2fs_set_bit(unsigned int nr, char *addr);
static inline void f2fs_clear_bit(unsigned int nr, char *addr);

/*
 * Layout of f2fs page.private:
 *
 * Layout A: lowest bit should be 1
 * | bit0 = 1 | bit1 | bit2 | ... | bit MAX | private data .... |
 * bit 0	PAGE_PRIVATE_NOT_POINTER
 * bit 1	PAGE_PRIVATE_ATOMIC_WRITE
 * bit 2	PAGE_PRIVATE_DUMMY_WRITE
 * bit 3	PAGE_PRIVATE_ONGOING_MIGRATION
 * bit 4	PAGE_PRIVATE_INLINE_INODE
 * bit 5	PAGE_PRIVATE_REF_RESOURCE
 * bit 6-	f2fs private data
 *
 * Layout B: lowest bit should be 0
 * page.private is a wrapped pointer.
 */
enum {
	PAGE_PRIVATE_NOT_POINTER,		/* private contains non-pointer data */
	PAGE_PRIVATE_ATOMIC_WRITE,		/* data page from atomic write path */
	PAGE_PRIVATE_DUMMY_WRITE,		/* data page for padding aligned IO */
	PAGE_PRIVATE_ONGOING_MIGRATION,		/* data page which is on-going migrating */
	PAGE_PRIVATE_INLINE_INODE,		/* inode page contains inline data */
	PAGE_PRIVATE_REF_RESOURCE,		/* dirty page has referenced resources */
	PAGE_PRIVATE_MAX
};

#define PAGE_PRIVATE_GET_FUNC(name, flagname) \
static inline bool page_private_##name(struct page *page) \
{ \
	return PagePrivate(page) && \
		test_bit(PAGE_PRIVATE_NOT_POINTER, &page_private(page)) && \
		test_bit(PAGE_PRIVATE_##flagname, &page_private(page)); \
}

#define PAGE_PRIVATE_SET_FUNC(name, flagname) \
static inline void set_page_private_##name(struct page *page) \
{ \
	if (!PagePrivate(page)) { \
		get_page(page); \
		SetPagePrivate(page); \
		set_page_private(page, 0); \
	} \
	set_bit(PAGE_PRIVATE_NOT_POINTER, &page_private(page)); \
	set_bit(PAGE_PRIVATE_##flagname, &page_private(page)); \
}

#define PAGE_PRIVATE_CLEAR_FUNC(name, flagname) \
static inline void clear_page_private_##name(struct page *page) \
{ \
	clear_bit(PAGE_PRIVATE_##flagname, &page_private(page)); \
	if (page_private(page) == 1 << PAGE_PRIVATE_NOT_POINTER) { \
		set_page_private(page, 0); \
		if (PagePrivate(page)) { \
			ClearPagePrivate(page); \
			put_page(page); \
		}\
	} \
}

PAGE_PRIVATE_GET_FUNC(nonpointer, NOT_POINTER);
PAGE_PRIVATE_GET_FUNC(reference, REF_RESOURCE);
PAGE_PRIVATE_GET_FUNC(inline, INLINE_INODE);
PAGE_PRIVATE_GET_FUNC(gcing, ONGOING_MIGRATION);
PAGE_PRIVATE_GET_FUNC(atomic, ATOMIC_WRITE);
PAGE_PRIVATE_GET_FUNC(dummy, DUMMY_WRITE);

PAGE_PRIVATE_SET_FUNC(reference, REF_RESOURCE);
PAGE_PRIVATE_SET_FUNC(inline, INLINE_INODE);
PAGE_PRIVATE_SET_FUNC(gcing, ONGOING_MIGRATION);
PAGE_PRIVATE_SET_FUNC(atomic, ATOMIC_WRITE);
PAGE_PRIVATE_SET_FUNC(dummy, DUMMY_WRITE);

PAGE_PRIVATE_CLEAR_FUNC(reference, REF_RESOURCE);
PAGE_PRIVATE_CLEAR_FUNC(inline, INLINE_INODE);
PAGE_PRIVATE_CLEAR_FUNC(gcing, ONGOING_MIGRATION);
PAGE_PRIVATE_CLEAR_FUNC(atomic, ATOMIC_WRITE);
PAGE_PRIVATE_CLEAR_FUNC(dummy, DUMMY_WRITE);

static inline unsigned long get_page_private_data(struct page *page)
{
	unsigned long data = page_private(page);

	if (!test_bit(PAGE_PRIVATE_NOT_POINTER, &data))
		return 0;
	return data >> PAGE_PRIVATE_MAX;
}

static inline void set_page_private_data(struct page *page, unsigned long data)
{
	if (!PagePrivate(page)) {
		get_page(page);
		SetPagePrivate(page);
		set_page_private(page, 0);
	}
	set_bit(PAGE_PRIVATE_NOT_POINTER, &page_private(page));
	page_private(page) |= data << PAGE_PRIVATE_MAX;
}

static inline void clear_page_private_data(struct page *page)
{
	page_private(page) &= (1 << PAGE_PRIVATE_MAX) - 1;
	if (page_private(page) == 1 << PAGE_PRIVATE_NOT_POINTER) {
		set_page_private(page, 0);
		if (PagePrivate(page)) {
			ClearPagePrivate(page);
			put_page(page);
		}
	}
}

/* For compression */
enum compress_algorithm_type {
	COMPRESS_LZO,
	COMPRESS_LZ4,
	COMPRESS_ZSTD,
	COMPRESS_LZORLE,
	COMPRESS_MAX,
};

enum compress_flag {
	COMPRESS_CHKSUM,
	COMPRESS_MAX_FLAG,
};

#define	COMPRESS_WATERMARK			20
#define	COMPRESS_PERCENT			20

#define COMPRESS_DATA_RESERVED_SIZE		4
struct compress_data {
	__le32 clen;			/* compressed data size */
	__le32 chksum;			/* compressed data chksum */
	__le32 reserved[COMPRESS_DATA_RESERVED_SIZE];	/* reserved */
	u8 cdata[];			/* compressed data */
};

#define COMPRESS_HEADER_SIZE	(sizeof(struct compress_data))

#define F2FS_COMPRESSED_PAGE_MAGIC	0xF5F2C000

#define	COMPRESS_LEVEL_OFFSET	8

/* compress context */
struct compress_ctx {
	struct inode *inode;		/* inode the context belong to */
	pgoff_t cluster_idx;		/* cluster index number */
	unsigned int cluster_size;	/* page count in cluster */
	unsigned int log_cluster_size;	/* log of cluster size */
	struct page **rpages;		/* pages store raw data in cluster */
	unsigned int nr_rpages;		/* total page number in rpages */
	struct page **cpages;		/* pages store compressed data in cluster */
	unsigned int nr_cpages;		/* total page number in cpages */
	unsigned int valid_nr_cpages;	/* valid page number in cpages */
	void *rbuf;			/* virtual mapped address on rpages */
	struct compress_data *cbuf;	/* virtual mapped address on cpages */
	size_t rlen;			/* valid data length in rbuf */
	size_t clen;			/* valid data length in cbuf */
	void *private;			/* payload buffer for specified compression algorithm */
	void *private2;			/* extra payload buffer */
};

/* compress context for write IO path */
struct compress_io_ctx {
	u32 magic;			/* magic number to indicate page is compressed */
	struct inode *inode;		/* inode the context belong to */
	struct page **rpages;		/* pages store raw data in cluster */
	unsigned int nr_rpages;		/* total page number in rpages */
	atomic_t pending_pages;		/* in-flight compressed page count */
};

/* Context for decompressing one cluster on the read IO path */
struct decompress_io_ctx {
	u32 magic;			/* magic number to indicate page is compressed */
	struct inode *inode;		/* inode the context belong to */
	pgoff_t cluster_idx;		/* cluster index number */
	unsigned int cluster_size;	/* page count in cluster */
	unsigned int log_cluster_size;	/* log of cluster size */
	struct page **rpages;		/* pages store raw data in cluster */
	unsigned int nr_rpages;		/* total page number in rpages */
	struct page **cpages;		/* pages store compressed data in cluster */
	unsigned int nr_cpages;		/* total page number in cpages */
	struct page **tpages;		/* temp pages to pad holes in cluster */
	void *rbuf;			/* virtual mapped address on rpages */
	struct compress_data *cbuf;	/* virtual mapped address on cpages */
	size_t rlen;			/* valid data length in rbuf */
	size_t clen;			/* valid data length in cbuf */

	/*
	 * The number of compressed pages remaining to be read in this cluster.
	 * This is initially nr_cpages.  It is decremented by 1 each time a page
	 * has been read (or failed to be read).  When it reaches 0, the cluster
	 * is decompressed (or an error is reported).
	 *
	 * If an error occurs before all the pages have been submitted for I/O,
	 * then this will never reach 0.  In this case the I/O submitter is
	 * responsible for calling f2fs_decompress_end_io() instead.
	 */
	atomic_t remaining_pages;

	/*
	 * Number of references to this decompress_io_ctx.
	 *
	 * One reference is held for I/O completion.  This reference is dropped
	 * after the pagecache pages are updated and unlocked -- either after
	 * decompression (and verity if enabled), or after an error.
	 *
	 * In addition, each compressed page holds a reference while it is in a
	 * bio.  These references are necessary prevent compressed pages from
	 * being freed while they are still in a bio.
	 */
	refcount_t refcnt;

	bool failed;			/* IO error occurred before decompression? */
	bool need_verity;		/* need fs-verity verification after decompression? */
	void *private;			/* payload buffer for specified decompression algorithm */
	void *private2;			/* extra payload buffer */
	struct work_struct verity_work;	/* work to verify the decompressed pages */
};

#define NULL_CLUSTER			((unsigned int)(~0))
#define MIN_COMPRESS_LOG_SIZE		2
#define MAX_COMPRESS_LOG_SIZE		8
#define MAX_COMPRESS_WINDOW_SIZE(log_size)	((PAGE_SIZE) << (log_size))

struct f2fs_sb_info {
	struct super_block *sb;			/* pointer to VFS super block */
	struct proc_dir_entry *s_proc;		/* proc entry */
	struct f2fs_super_block *raw_super;	/* raw super block pointer */
	struct f2fs_rwsem sb_lock;		/* lock for raw super block */
	int valid_super_block;			/* valid super block no */
	unsigned long s_flag;				/* flags for sbi */
	struct mutex writepages;		/* mutex for writepages() */

#ifdef CONFIG_BLK_DEV_ZONED
	unsigned int blocks_per_blkz;		/* F2FS blocks per zone */
	unsigned int log_blocks_per_blkz;	/* log2 F2FS blocks per zone */
#endif

	/* for node-related operations */
	struct f2fs_nm_info *nm_info;		/* node manager */
	struct inode *node_inode;		/* cache node blocks */

	/* for segment-related operations */
	struct f2fs_sm_info *sm_info;		/* segment manager */

	/* for bio operations */
	struct f2fs_bio_info *write_io[NR_PAGE_TYPE];	/* for write bios */
	/* keep migration IO order for LFS mode */
	struct f2fs_rwsem io_order_lock;
	mempool_t *write_io_dummy;		/* Dummy pages */
<<<<<<< HEAD
	pgoff_t metapage_eio_ofs;		/* EIO page offset */
	int metapage_eio_cnt;			/* EIO count */
=======
	pgoff_t page_eio_ofs[NR_PAGE_TYPE];	/* EIO page offset */
	int page_eio_cnt[NR_PAGE_TYPE];		/* EIO count */
>>>>>>> 88084a3d

	/* for checkpoint */
	struct f2fs_checkpoint *ckpt;		/* raw checkpoint pointer */
	int cur_cp_pack;			/* remain current cp pack */
	spinlock_t cp_lock;			/* for flag in ckpt */
	struct inode *meta_inode;		/* cache meta blocks */
	struct f2fs_rwsem cp_global_sem;	/* checkpoint procedure lock */
	struct f2fs_rwsem cp_rwsem;		/* blocking FS operations */
	struct f2fs_rwsem node_write;		/* locking node writes */
	struct f2fs_rwsem node_change;	/* locking node change */
	wait_queue_head_t cp_wait;
	unsigned long last_time[MAX_TIME];	/* to store time in jiffies */
	long interval_time[MAX_TIME];		/* to store thresholds */
	struct ckpt_req_control cprc_info;	/* for checkpoint request control */

	struct inode_management im[MAX_INO_ENTRY];	/* manage inode cache */

	spinlock_t fsync_node_lock;		/* for node entry lock */
	struct list_head fsync_node_list;	/* node list head */
	unsigned int fsync_seg_id;		/* sequence id */
	unsigned int fsync_node_num;		/* number of node entries */

	/* for orphan inode, use 0'th array */
	unsigned int max_orphans;		/* max orphan inodes */

	/* for inode management */
	struct list_head inode_list[NR_INODE_TYPE];	/* dirty inode list */
	spinlock_t inode_lock[NR_INODE_TYPE];	/* for dirty inode list lock */
	struct mutex flush_lock;		/* for flush exclusion */

	/* for extent tree cache */
	struct radix_tree_root extent_tree_root;/* cache extent cache entries */
	struct mutex extent_tree_lock;	/* locking extent radix tree */
	struct list_head extent_list;		/* lru list for shrinker */
	spinlock_t extent_lock;			/* locking extent lru list */
	atomic_t total_ext_tree;		/* extent tree count */
	struct list_head zombie_list;		/* extent zombie tree list */
	atomic_t total_zombie_tree;		/* extent zombie tree count */
	atomic_t total_ext_node;		/* extent info count */

	/* basic filesystem units */
	unsigned int log_sectors_per_block;	/* log2 sectors per block */
	unsigned int log_blocksize;		/* log2 block size */
	unsigned int blocksize;			/* block size */
	unsigned int root_ino_num;		/* root inode number*/
	unsigned int node_ino_num;		/* node inode number*/
	unsigned int meta_ino_num;		/* meta inode number*/
	unsigned int log_blocks_per_seg;	/* log2 blocks per segment */
	unsigned int blocks_per_seg;		/* blocks per segment */
	unsigned int segs_per_sec;		/* segments per section */
	unsigned int secs_per_zone;		/* sections per zone */
	unsigned int total_sections;		/* total section count */
	unsigned int total_node_count;		/* total node block count */
	unsigned int total_valid_node_count;	/* valid node block count */
	int dir_level;				/* directory level */
	int readdir_ra;				/* readahead inode in readdir */
	u64 max_io_bytes;			/* max io bytes to merge IOs */

	block_t user_block_count;		/* # of user blocks */
	block_t total_valid_block_count;	/* # of valid blocks */
	block_t discard_blks;			/* discard command candidats */
	block_t last_valid_block_count;		/* for recovery */
	block_t reserved_blocks;		/* configurable reserved blocks */
	block_t current_reserved_blocks;	/* current reserved blocks */

	/* Additional tracking for no checkpoint mode */
	block_t unusable_block_count;		/* # of blocks saved by last cp */

	unsigned int nquota_files;		/* # of quota sysfile */
	struct f2fs_rwsem quota_sem;		/* blocking cp for flags */

	/* # of pages, see count_type */
	atomic_t nr_pages[NR_COUNT_TYPE];
	/* # of allocated blocks */
	struct percpu_counter alloc_valid_block_count;
	/* # of node block writes as roll forward recovery */
	struct percpu_counter rf_node_block_count;

	/* writeback control */
	atomic_t wb_sync_req[META];	/* count # of WB_SYNC threads */

	/* valid inode count */
	struct percpu_counter total_valid_inode_count;

	struct f2fs_mount_info mount_opt;	/* mount options */

	/* for cleaning operations */
	struct f2fs_rwsem gc_lock;		/*
						 * semaphore for GC, avoid
						 * race between GC and GC or CP
						 */
	struct f2fs_gc_kthread	*gc_thread;	/* GC thread */
	struct atgc_management am;		/* atgc management */
	unsigned int cur_victim_sec;		/* current victim section num */
	unsigned int gc_mode;			/* current GC state */
	unsigned int next_victim_seg[2];	/* next segment in victim section */
	spinlock_t gc_urgent_high_lock;
	bool gc_urgent_high_limited;		/* indicates having limited trial count */
	unsigned int gc_urgent_high_remaining;	/* remaining trial count for GC_URGENT_HIGH */

	/* for skip statistic */
	unsigned int atomic_files;		/* # of opened atomic file */
	unsigned long long skipped_gc_rwsem;		/* FG_GC only */

	/* threshold for gc trials on pinned files */
	u64 gc_pin_file_threshold;
	struct f2fs_rwsem pin_sem;

	/* maximum # of trials to find a victim segment for SSR and GC */
	unsigned int max_victim_search;
	/* migration granularity of garbage collection, unit: segment */
	unsigned int migration_granularity;

	/*
	 * for stat information.
	 * one is for the LFS mode, and the other is for the SSR mode.
	 */
#ifdef CONFIG_F2FS_STAT_FS
	struct f2fs_stat_info *stat_info;	/* FS status information */
	atomic_t meta_count[META_MAX];		/* # of meta blocks */
	unsigned int segment_count[2];		/* # of allocated segments */
	unsigned int block_count[2];		/* # of allocated blocks */
	atomic_t inplace_count;		/* # of inplace update */
	atomic64_t total_hit_ext;		/* # of lookup extent cache */
	atomic64_t read_hit_rbtree;		/* # of hit rbtree extent node */
	atomic64_t read_hit_largest;		/* # of hit largest extent node */
	atomic64_t read_hit_cached;		/* # of hit cached extent node */
	atomic_t inline_xattr;			/* # of inline_xattr inodes */
	atomic_t inline_inode;			/* # of inline_data inodes */
	atomic_t inline_dir;			/* # of inline_dentry inodes */
	atomic_t compr_inode;			/* # of compressed inodes */
	atomic64_t compr_blocks;		/* # of compressed blocks */
	atomic_t max_aw_cnt;			/* max # of atomic writes */
	unsigned int io_skip_bggc;		/* skip background gc for in-flight IO */
	unsigned int other_skip_bggc;		/* skip background gc for other reasons */
	unsigned int ndirty_inode[NR_INODE_TYPE];	/* # of dirty inodes */
#endif
	spinlock_t stat_lock;			/* lock for stat operations */

	/* to attach REQ_META|REQ_FUA flags */
	unsigned int data_io_flag;
	unsigned int node_io_flag;

	/* For sysfs support */
	struct kobject s_kobj;			/* /sys/fs/f2fs/<devname> */
	struct completion s_kobj_unregister;

	struct kobject s_stat_kobj;		/* /sys/fs/f2fs/<devname>/stat */
	struct completion s_stat_kobj_unregister;

	struct kobject s_feature_list_kobj;		/* /sys/fs/f2fs/<devname>/feature_list */
	struct completion s_feature_list_kobj_unregister;

	/* For shrinker support */
	struct list_head s_list;
	struct mutex umount_mutex;
	unsigned int shrinker_run_no;

	/* For multi devices */
	int s_ndevs;				/* number of devices */
	struct f2fs_dev_info *devs;		/* for device list */
	unsigned int dirty_device;		/* for checkpoint data flush */
	spinlock_t dev_lock;			/* protect dirty_device */
	bool aligned_blksize;			/* all devices has the same logical blksize */

	/* For write statistics */
	u64 sectors_written_start;
	u64 kbytes_written;

	/* Reference to checksum algorithm driver via cryptoapi */
	struct crypto_shash *s_chksum_driver;

	/* Precomputed FS UUID checksum for seeding other checksums */
	__u32 s_chksum_seed;

	struct workqueue_struct *post_read_wq;	/* post read workqueue */

	struct kmem_cache *inline_xattr_slab;	/* inline xattr entry */
	unsigned int inline_xattr_slab_size;	/* default inline xattr slab size */

	/* For reclaimed segs statistics per each GC mode */
	unsigned int gc_segment_mode;		/* GC state for reclaimed segments */
	unsigned int gc_reclaimed_segs[MAX_GC_MODE];	/* Reclaimed segs for each mode */

	unsigned long seq_file_ra_mul;		/* multiplier for ra_pages of seq. files in fadvise */

	int max_fragment_chunk;			/* max chunk size for block fragmentation mode */
	int max_fragment_hole;			/* max hole size for block fragmentation mode */

#ifdef CONFIG_F2FS_FS_COMPRESSION
	struct kmem_cache *page_array_slab;	/* page array entry */
	unsigned int page_array_slab_size;	/* default page array slab size */

	/* For runtime compression statistics */
	u64 compr_written_block;
	u64 compr_saved_block;
	u32 compr_new_inode;

	/* For compressed block cache */
	struct inode *compress_inode;		/* cache compressed blocks */
	unsigned int compress_percent;		/* cache page percentage */
	unsigned int compress_watermark;	/* cache page watermark */
	atomic_t compress_page_hit;		/* cache hit count */
#endif

#ifdef CONFIG_F2FS_IOSTAT
	/* For app/fs IO statistics */
	spinlock_t iostat_lock;
	unsigned long long rw_iostat[NR_IO_TYPE];
	unsigned long long prev_rw_iostat[NR_IO_TYPE];
	bool iostat_enable;
	unsigned long iostat_next_period;
	unsigned int iostat_period_ms;

	/* For io latency related statistics info in one iostat period */
	spinlock_t iostat_lat_lock;
	struct iostat_lat_info *iostat_io_lat;
#endif
};

#ifdef CONFIG_F2FS_FAULT_INJECTION
#define f2fs_show_injection_info(sbi, type)					\
	printk_ratelimited("%sF2FS-fs (%s) : inject %s in %s of %pS\n",	\
		KERN_INFO, sbi->sb->s_id,				\
		f2fs_fault_name[type],					\
		__func__, __builtin_return_address(0))
static inline bool time_to_inject(struct f2fs_sb_info *sbi, int type)
{
	struct f2fs_fault_info *ffi = &F2FS_OPTION(sbi).fault_info;

	if (!ffi->inject_rate)
		return false;

	if (!IS_FAULT_SET(ffi, type))
		return false;

	atomic_inc(&ffi->inject_ops);
	if (atomic_read(&ffi->inject_ops) >= ffi->inject_rate) {
		atomic_set(&ffi->inject_ops, 0);
		return true;
	}
	return false;
}
#else
#define f2fs_show_injection_info(sbi, type) do { } while (0)
static inline bool time_to_inject(struct f2fs_sb_info *sbi, int type)
{
	return false;
}
#endif

/*
 * Test if the mounted volume is a multi-device volume.
 *   - For a single regular disk volume, sbi->s_ndevs is 0.
 *   - For a single zoned disk volume, sbi->s_ndevs is 1.
 *   - For a multi-device volume, sbi->s_ndevs is always 2 or more.
 */
static inline bool f2fs_is_multi_device(struct f2fs_sb_info *sbi)
{
	return sbi->s_ndevs > 1;
}

static inline void f2fs_update_time(struct f2fs_sb_info *sbi, int type)
{
	unsigned long now = jiffies;

	sbi->last_time[type] = now;

	/* DISCARD_TIME and GC_TIME are based on REQ_TIME */
	if (type == REQ_TIME) {
		sbi->last_time[DISCARD_TIME] = now;
		sbi->last_time[GC_TIME] = now;
	}
}

static inline bool f2fs_time_over(struct f2fs_sb_info *sbi, int type)
{
	unsigned long interval = sbi->interval_time[type] * HZ;

	return time_after(jiffies, sbi->last_time[type] + interval);
}

static inline unsigned int f2fs_time_to_wait(struct f2fs_sb_info *sbi,
						int type)
{
	unsigned long interval = sbi->interval_time[type] * HZ;
	unsigned int wait_ms = 0;
	long delta;

	delta = (sbi->last_time[type] + interval) - jiffies;
	if (delta > 0)
		wait_ms = jiffies_to_msecs(delta);

	return wait_ms;
}

/*
 * Inline functions
 */
static inline u32 __f2fs_crc32(struct f2fs_sb_info *sbi, u32 crc,
			      const void *address, unsigned int length)
{
	struct {
		struct shash_desc shash;
		char ctx[4];
	} desc;
	int err;

	BUG_ON(crypto_shash_descsize(sbi->s_chksum_driver) != sizeof(desc.ctx));

	desc.shash.tfm = sbi->s_chksum_driver;
	*(u32 *)desc.ctx = crc;

	err = crypto_shash_update(&desc.shash, address, length);
	BUG_ON(err);

	return *(u32 *)desc.ctx;
}

static inline u32 f2fs_crc32(struct f2fs_sb_info *sbi, const void *address,
			   unsigned int length)
{
	return __f2fs_crc32(sbi, F2FS_SUPER_MAGIC, address, length);
}

static inline bool f2fs_crc_valid(struct f2fs_sb_info *sbi, __u32 blk_crc,
				  void *buf, size_t buf_size)
{
	return f2fs_crc32(sbi, buf, buf_size) == blk_crc;
}

static inline u32 f2fs_chksum(struct f2fs_sb_info *sbi, u32 crc,
			      const void *address, unsigned int length)
{
	return __f2fs_crc32(sbi, crc, address, length);
}

static inline struct f2fs_inode_info *F2FS_I(struct inode *inode)
{
	return container_of(inode, struct f2fs_inode_info, vfs_inode);
}

static inline struct f2fs_sb_info *F2FS_SB(struct super_block *sb)
{
	return sb->s_fs_info;
}

static inline struct f2fs_sb_info *F2FS_I_SB(struct inode *inode)
{
	return F2FS_SB(inode->i_sb);
}

static inline struct f2fs_sb_info *F2FS_M_SB(struct address_space *mapping)
{
	return F2FS_I_SB(mapping->host);
}

static inline struct f2fs_sb_info *F2FS_P_SB(struct page *page)
{
	return F2FS_M_SB(page_file_mapping(page));
}

static inline struct f2fs_super_block *F2FS_RAW_SUPER(struct f2fs_sb_info *sbi)
{
	return (struct f2fs_super_block *)(sbi->raw_super);
}

static inline struct f2fs_checkpoint *F2FS_CKPT(struct f2fs_sb_info *sbi)
{
	return (struct f2fs_checkpoint *)(sbi->ckpt);
}

static inline struct f2fs_node *F2FS_NODE(struct page *page)
{
	return (struct f2fs_node *)page_address(page);
}

static inline struct f2fs_inode *F2FS_INODE(struct page *page)
{
	return &((struct f2fs_node *)page_address(page))->i;
}

static inline struct f2fs_nm_info *NM_I(struct f2fs_sb_info *sbi)
{
	return (struct f2fs_nm_info *)(sbi->nm_info);
}

static inline struct f2fs_sm_info *SM_I(struct f2fs_sb_info *sbi)
{
	return (struct f2fs_sm_info *)(sbi->sm_info);
}

static inline struct sit_info *SIT_I(struct f2fs_sb_info *sbi)
{
	return (struct sit_info *)(SM_I(sbi)->sit_info);
}

static inline struct free_segmap_info *FREE_I(struct f2fs_sb_info *sbi)
{
	return (struct free_segmap_info *)(SM_I(sbi)->free_info);
}

static inline struct dirty_seglist_info *DIRTY_I(struct f2fs_sb_info *sbi)
{
	return (struct dirty_seglist_info *)(SM_I(sbi)->dirty_info);
}

static inline struct address_space *META_MAPPING(struct f2fs_sb_info *sbi)
{
	return sbi->meta_inode->i_mapping;
}

static inline struct address_space *NODE_MAPPING(struct f2fs_sb_info *sbi)
{
	return sbi->node_inode->i_mapping;
}

static inline bool is_sbi_flag_set(struct f2fs_sb_info *sbi, unsigned int type)
{
	return test_bit(type, &sbi->s_flag);
}

static inline void set_sbi_flag(struct f2fs_sb_info *sbi, unsigned int type)
{
	set_bit(type, &sbi->s_flag);
}

static inline void clear_sbi_flag(struct f2fs_sb_info *sbi, unsigned int type)
{
	clear_bit(type, &sbi->s_flag);
}

static inline unsigned long long cur_cp_version(struct f2fs_checkpoint *cp)
{
	return le64_to_cpu(cp->checkpoint_ver);
}

static inline unsigned long f2fs_qf_ino(struct super_block *sb, int type)
{
	if (type < F2FS_MAX_QUOTAS)
		return le32_to_cpu(F2FS_SB(sb)->raw_super->qf_ino[type]);
	return 0;
}

static inline __u64 cur_cp_crc(struct f2fs_checkpoint *cp)
{
	size_t crc_offset = le32_to_cpu(cp->checksum_offset);
	return le32_to_cpu(*((__le32 *)((unsigned char *)cp + crc_offset)));
}

static inline bool __is_set_ckpt_flags(struct f2fs_checkpoint *cp, unsigned int f)
{
	unsigned int ckpt_flags = le32_to_cpu(cp->ckpt_flags);

	return ckpt_flags & f;
}

static inline bool is_set_ckpt_flags(struct f2fs_sb_info *sbi, unsigned int f)
{
	return __is_set_ckpt_flags(F2FS_CKPT(sbi), f);
}

static inline void __set_ckpt_flags(struct f2fs_checkpoint *cp, unsigned int f)
{
	unsigned int ckpt_flags;

	ckpt_flags = le32_to_cpu(cp->ckpt_flags);
	ckpt_flags |= f;
	cp->ckpt_flags = cpu_to_le32(ckpt_flags);
}

static inline void set_ckpt_flags(struct f2fs_sb_info *sbi, unsigned int f)
{
	unsigned long flags;

	spin_lock_irqsave(&sbi->cp_lock, flags);
	__set_ckpt_flags(F2FS_CKPT(sbi), f);
	spin_unlock_irqrestore(&sbi->cp_lock, flags);
}

static inline void __clear_ckpt_flags(struct f2fs_checkpoint *cp, unsigned int f)
{
	unsigned int ckpt_flags;

	ckpt_flags = le32_to_cpu(cp->ckpt_flags);
	ckpt_flags &= (~f);
	cp->ckpt_flags = cpu_to_le32(ckpt_flags);
}

static inline void clear_ckpt_flags(struct f2fs_sb_info *sbi, unsigned int f)
{
	unsigned long flags;

	spin_lock_irqsave(&sbi->cp_lock, flags);
	__clear_ckpt_flags(F2FS_CKPT(sbi), f);
	spin_unlock_irqrestore(&sbi->cp_lock, flags);
}

#define init_f2fs_rwsem(sem)					\
do {								\
	static struct lock_class_key __key;			\
								\
	__init_f2fs_rwsem((sem), #sem, &__key);			\
} while (0)

static inline void __init_f2fs_rwsem(struct f2fs_rwsem *sem,
		const char *sem_name, struct lock_class_key *key)
{
	__init_rwsem(&sem->internal_rwsem, sem_name, key);
#ifdef CONFIG_F2FS_UNFAIR_RWSEM
	init_waitqueue_head(&sem->read_waiters);
#endif
}

static inline int f2fs_rwsem_is_locked(struct f2fs_rwsem *sem)
{
	return rwsem_is_locked(&sem->internal_rwsem);
}

static inline int f2fs_rwsem_is_contended(struct f2fs_rwsem *sem)
{
	return rwsem_is_contended(&sem->internal_rwsem);
}

static inline void f2fs_down_read(struct f2fs_rwsem *sem)
{
#ifdef CONFIG_F2FS_UNFAIR_RWSEM
	wait_event(sem->read_waiters, down_read_trylock(&sem->internal_rwsem));
#else
	down_read(&sem->internal_rwsem);
#endif
}

static inline int f2fs_down_read_trylock(struct f2fs_rwsem *sem)
{
	return down_read_trylock(&sem->internal_rwsem);
}

#ifdef CONFIG_DEBUG_LOCK_ALLOC
static inline void f2fs_down_read_nested(struct f2fs_rwsem *sem, int subclass)
{
	down_read_nested(&sem->internal_rwsem, subclass);
}
#else
#define f2fs_down_read_nested(sem, subclass) f2fs_down_read(sem)
#endif

static inline void f2fs_up_read(struct f2fs_rwsem *sem)
{
	up_read(&sem->internal_rwsem);
}

static inline void f2fs_down_write(struct f2fs_rwsem *sem)
{
	down_write(&sem->internal_rwsem);
}

static inline int f2fs_down_write_trylock(struct f2fs_rwsem *sem)
{
	return down_write_trylock(&sem->internal_rwsem);
}

static inline void f2fs_up_write(struct f2fs_rwsem *sem)
{
	up_write(&sem->internal_rwsem);
#ifdef CONFIG_F2FS_UNFAIR_RWSEM
	wake_up_all(&sem->read_waiters);
#endif
}

static inline void f2fs_lock_op(struct f2fs_sb_info *sbi)
{
	f2fs_down_read(&sbi->cp_rwsem);
}

static inline int f2fs_trylock_op(struct f2fs_sb_info *sbi)
{
	if (time_to_inject(sbi, FAULT_LOCK_OP)) {
		f2fs_show_injection_info(sbi, FAULT_LOCK_OP);
		return 0;
	}
	return f2fs_down_read_trylock(&sbi->cp_rwsem);
}

static inline void f2fs_unlock_op(struct f2fs_sb_info *sbi)
{
	f2fs_up_read(&sbi->cp_rwsem);
}

static inline void f2fs_lock_all(struct f2fs_sb_info *sbi)
{
	f2fs_down_write(&sbi->cp_rwsem);
}

static inline void f2fs_unlock_all(struct f2fs_sb_info *sbi)
{
	f2fs_up_write(&sbi->cp_rwsem);
}

static inline int __get_cp_reason(struct f2fs_sb_info *sbi)
{
	int reason = CP_SYNC;

	if (test_opt(sbi, FASTBOOT))
		reason = CP_FASTBOOT;
	if (is_sbi_flag_set(sbi, SBI_IS_CLOSE))
		reason = CP_UMOUNT;
	return reason;
}

static inline bool __remain_node_summaries(int reason)
{
	return (reason & (CP_UMOUNT | CP_FASTBOOT));
}

static inline bool __exist_node_summaries(struct f2fs_sb_info *sbi)
{
	return (is_set_ckpt_flags(sbi, CP_UMOUNT_FLAG) ||
			is_set_ckpt_flags(sbi, CP_FASTBOOT_FLAG));
}

/*
 * Check whether the inode has blocks or not
 */
static inline int F2FS_HAS_BLOCKS(struct inode *inode)
{
	block_t xattr_block = F2FS_I(inode)->i_xattr_nid ? 1 : 0;

	return (inode->i_blocks >> F2FS_LOG_SECTORS_PER_BLOCK) > xattr_block;
}

static inline bool f2fs_has_xattr_block(unsigned int ofs)
{
	return ofs == XATTR_NODE_OFFSET;
}

static inline bool __allow_reserved_blocks(struct f2fs_sb_info *sbi,
					struct inode *inode, bool cap)
{
	if (!inode)
		return true;
	if (!test_opt(sbi, RESERVE_ROOT))
		return false;
	if (IS_NOQUOTA(inode))
		return true;
	if (uid_eq(F2FS_OPTION(sbi).s_resuid, current_fsuid()))
		return true;
	if (!gid_eq(F2FS_OPTION(sbi).s_resgid, GLOBAL_ROOT_GID) &&
					in_group_p(F2FS_OPTION(sbi).s_resgid))
		return true;
	if (cap && capable(CAP_SYS_RESOURCE))
		return true;
	return false;
}

static inline void f2fs_i_blocks_write(struct inode *, block_t, bool, bool);
static inline int inc_valid_block_count(struct f2fs_sb_info *sbi,
				 struct inode *inode, blkcnt_t *count)
{
	blkcnt_t diff = 0, release = 0;
	block_t avail_user_block_count;
	int ret;

	ret = dquot_reserve_block(inode, *count);
	if (ret)
		return ret;

	if (time_to_inject(sbi, FAULT_BLOCK)) {
		f2fs_show_injection_info(sbi, FAULT_BLOCK);
		release = *count;
		goto release_quota;
	}

	/*
	 * let's increase this in prior to actual block count change in order
	 * for f2fs_sync_file to avoid data races when deciding checkpoint.
	 */
	percpu_counter_add(&sbi->alloc_valid_block_count, (*count));

	spin_lock(&sbi->stat_lock);
	sbi->total_valid_block_count += (block_t)(*count);
	avail_user_block_count = sbi->user_block_count -
					sbi->current_reserved_blocks;

	if (!__allow_reserved_blocks(sbi, inode, true))
		avail_user_block_count -= F2FS_OPTION(sbi).root_reserved_blocks;

	if (F2FS_IO_ALIGNED(sbi))
		avail_user_block_count -= sbi->blocks_per_seg *
				SM_I(sbi)->additional_reserved_segments;

	if (unlikely(is_sbi_flag_set(sbi, SBI_CP_DISABLED))) {
		if (avail_user_block_count > sbi->unusable_block_count)
			avail_user_block_count -= sbi->unusable_block_count;
		else
			avail_user_block_count = 0;
	}
	if (unlikely(sbi->total_valid_block_count > avail_user_block_count)) {
		diff = sbi->total_valid_block_count - avail_user_block_count;
		if (diff > *count)
			diff = *count;
		*count -= diff;
		release = diff;
		sbi->total_valid_block_count -= diff;
		if (!*count) {
			spin_unlock(&sbi->stat_lock);
			goto enospc;
		}
	}
	spin_unlock(&sbi->stat_lock);

	if (unlikely(release)) {
		percpu_counter_sub(&sbi->alloc_valid_block_count, release);
		dquot_release_reservation_block(inode, release);
	}
	f2fs_i_blocks_write(inode, *count, true, true);
	return 0;

enospc:
	percpu_counter_sub(&sbi->alloc_valid_block_count, release);
release_quota:
	dquot_release_reservation_block(inode, release);
	return -ENOSPC;
}

__printf(2, 3)
void f2fs_printk(struct f2fs_sb_info *sbi, const char *fmt, ...);

#define f2fs_err(sbi, fmt, ...)						\
	f2fs_printk(sbi, KERN_ERR fmt, ##__VA_ARGS__)
#define f2fs_warn(sbi, fmt, ...)					\
	f2fs_printk(sbi, KERN_WARNING fmt, ##__VA_ARGS__)
#define f2fs_notice(sbi, fmt, ...)					\
	f2fs_printk(sbi, KERN_NOTICE fmt, ##__VA_ARGS__)
#define f2fs_info(sbi, fmt, ...)					\
	f2fs_printk(sbi, KERN_INFO fmt, ##__VA_ARGS__)
#define f2fs_debug(sbi, fmt, ...)					\
	f2fs_printk(sbi, KERN_DEBUG fmt, ##__VA_ARGS__)

static inline void dec_valid_block_count(struct f2fs_sb_info *sbi,
						struct inode *inode,
						block_t count)
{
	blkcnt_t sectors = count << F2FS_LOG_SECTORS_PER_BLOCK;

	spin_lock(&sbi->stat_lock);
	f2fs_bug_on(sbi, sbi->total_valid_block_count < (block_t) count);
	sbi->total_valid_block_count -= (block_t)count;
	if (sbi->reserved_blocks &&
		sbi->current_reserved_blocks < sbi->reserved_blocks)
		sbi->current_reserved_blocks = min(sbi->reserved_blocks,
					sbi->current_reserved_blocks + count);
	spin_unlock(&sbi->stat_lock);
	if (unlikely(inode->i_blocks < sectors)) {
		f2fs_warn(sbi, "Inconsistent i_blocks, ino:%lu, iblocks:%llu, sectors:%llu",
			  inode->i_ino,
			  (unsigned long long)inode->i_blocks,
			  (unsigned long long)sectors);
		set_sbi_flag(sbi, SBI_NEED_FSCK);
		return;
	}
	f2fs_i_blocks_write(inode, count, false, true);
}

static inline void inc_page_count(struct f2fs_sb_info *sbi, int count_type)
{
	atomic_inc(&sbi->nr_pages[count_type]);

	if (count_type == F2FS_DIRTY_DENTS ||
			count_type == F2FS_DIRTY_NODES ||
			count_type == F2FS_DIRTY_META ||
			count_type == F2FS_DIRTY_QDATA ||
			count_type == F2FS_DIRTY_IMETA)
		set_sbi_flag(sbi, SBI_IS_DIRTY);
}

static inline void inode_inc_dirty_pages(struct inode *inode)
{
	atomic_inc(&F2FS_I(inode)->dirty_pages);
	inc_page_count(F2FS_I_SB(inode), S_ISDIR(inode->i_mode) ?
				F2FS_DIRTY_DENTS : F2FS_DIRTY_DATA);
	if (IS_NOQUOTA(inode))
		inc_page_count(F2FS_I_SB(inode), F2FS_DIRTY_QDATA);
}

static inline void dec_page_count(struct f2fs_sb_info *sbi, int count_type)
{
	atomic_dec(&sbi->nr_pages[count_type]);
}

static inline void inode_dec_dirty_pages(struct inode *inode)
{
	if (!S_ISDIR(inode->i_mode) && !S_ISREG(inode->i_mode) &&
			!S_ISLNK(inode->i_mode))
		return;

	atomic_dec(&F2FS_I(inode)->dirty_pages);
	dec_page_count(F2FS_I_SB(inode), S_ISDIR(inode->i_mode) ?
				F2FS_DIRTY_DENTS : F2FS_DIRTY_DATA);
	if (IS_NOQUOTA(inode))
		dec_page_count(F2FS_I_SB(inode), F2FS_DIRTY_QDATA);
}

static inline s64 get_pages(struct f2fs_sb_info *sbi, int count_type)
{
	return atomic_read(&sbi->nr_pages[count_type]);
}

static inline int get_dirty_pages(struct inode *inode)
{
	return atomic_read(&F2FS_I(inode)->dirty_pages);
}

static inline int get_blocktype_secs(struct f2fs_sb_info *sbi, int block_type)
{
	unsigned int pages_per_sec = sbi->segs_per_sec * sbi->blocks_per_seg;
	unsigned int segs = (get_pages(sbi, block_type) + pages_per_sec - 1) >>
						sbi->log_blocks_per_seg;

	return segs / sbi->segs_per_sec;
}

static inline block_t valid_user_blocks(struct f2fs_sb_info *sbi)
{
	return sbi->total_valid_block_count;
}

static inline block_t discard_blocks(struct f2fs_sb_info *sbi)
{
	return sbi->discard_blks;
}

static inline unsigned long __bitmap_size(struct f2fs_sb_info *sbi, int flag)
{
	struct f2fs_checkpoint *ckpt = F2FS_CKPT(sbi);

	/* return NAT or SIT bitmap */
	if (flag == NAT_BITMAP)
		return le32_to_cpu(ckpt->nat_ver_bitmap_bytesize);
	else if (flag == SIT_BITMAP)
		return le32_to_cpu(ckpt->sit_ver_bitmap_bytesize);

	return 0;
}

static inline block_t __cp_payload(struct f2fs_sb_info *sbi)
{
	return le32_to_cpu(F2FS_RAW_SUPER(sbi)->cp_payload);
}

static inline void *__bitmap_ptr(struct f2fs_sb_info *sbi, int flag)
{
	struct f2fs_checkpoint *ckpt = F2FS_CKPT(sbi);
	void *tmp_ptr = &ckpt->sit_nat_version_bitmap;
	int offset;

	if (is_set_ckpt_flags(sbi, CP_LARGE_NAT_BITMAP_FLAG)) {
		offset = (flag == SIT_BITMAP) ?
			le32_to_cpu(ckpt->nat_ver_bitmap_bytesize) : 0;
		/*
		 * if large_nat_bitmap feature is enabled, leave checksum
		 * protection for all nat/sit bitmaps.
		 */
		return tmp_ptr + offset + sizeof(__le32);
	}

	if (__cp_payload(sbi) > 0) {
		if (flag == NAT_BITMAP)
			return &ckpt->sit_nat_version_bitmap;
		else
			return (unsigned char *)ckpt + F2FS_BLKSIZE;
	} else {
		offset = (flag == NAT_BITMAP) ?
			le32_to_cpu(ckpt->sit_ver_bitmap_bytesize) : 0;
		return tmp_ptr + offset;
	}
}

static inline block_t __start_cp_addr(struct f2fs_sb_info *sbi)
{
	block_t start_addr = le32_to_cpu(F2FS_RAW_SUPER(sbi)->cp_blkaddr);

	if (sbi->cur_cp_pack == 2)
		start_addr += sbi->blocks_per_seg;
	return start_addr;
}

static inline block_t __start_cp_next_addr(struct f2fs_sb_info *sbi)
{
	block_t start_addr = le32_to_cpu(F2FS_RAW_SUPER(sbi)->cp_blkaddr);

	if (sbi->cur_cp_pack == 1)
		start_addr += sbi->blocks_per_seg;
	return start_addr;
}

static inline void __set_cp_next_pack(struct f2fs_sb_info *sbi)
{
	sbi->cur_cp_pack = (sbi->cur_cp_pack == 1) ? 2 : 1;
}

static inline block_t __start_sum_addr(struct f2fs_sb_info *sbi)
{
	return le32_to_cpu(F2FS_CKPT(sbi)->cp_pack_start_sum);
}

static inline int inc_valid_node_count(struct f2fs_sb_info *sbi,
					struct inode *inode, bool is_inode)
{
	block_t	valid_block_count;
	unsigned int valid_node_count, user_block_count;
	int err;

	if (is_inode) {
		if (inode) {
			err = dquot_alloc_inode(inode);
			if (err)
				return err;
		}
	} else {
		err = dquot_reserve_block(inode, 1);
		if (err)
			return err;
	}

	if (time_to_inject(sbi, FAULT_BLOCK)) {
		f2fs_show_injection_info(sbi, FAULT_BLOCK);
		goto enospc;
	}

	spin_lock(&sbi->stat_lock);

	valid_block_count = sbi->total_valid_block_count +
					sbi->current_reserved_blocks + 1;

	if (!__allow_reserved_blocks(sbi, inode, false))
		valid_block_count += F2FS_OPTION(sbi).root_reserved_blocks;

	if (F2FS_IO_ALIGNED(sbi))
		valid_block_count += sbi->blocks_per_seg *
				SM_I(sbi)->additional_reserved_segments;

	user_block_count = sbi->user_block_count;
	if (unlikely(is_sbi_flag_set(sbi, SBI_CP_DISABLED)))
		user_block_count -= sbi->unusable_block_count;

	if (unlikely(valid_block_count > user_block_count)) {
		spin_unlock(&sbi->stat_lock);
		goto enospc;
	}

	valid_node_count = sbi->total_valid_node_count + 1;
	if (unlikely(valid_node_count > sbi->total_node_count)) {
		spin_unlock(&sbi->stat_lock);
		goto enospc;
	}

	sbi->total_valid_node_count++;
	sbi->total_valid_block_count++;
	spin_unlock(&sbi->stat_lock);

	if (inode) {
		if (is_inode)
			f2fs_mark_inode_dirty_sync(inode, true);
		else
			f2fs_i_blocks_write(inode, 1, true, true);
	}

	percpu_counter_inc(&sbi->alloc_valid_block_count);
	return 0;

enospc:
	if (is_inode) {
		if (inode)
			dquot_free_inode(inode);
	} else {
		dquot_release_reservation_block(inode, 1);
	}
	return -ENOSPC;
}

static inline void dec_valid_node_count(struct f2fs_sb_info *sbi,
					struct inode *inode, bool is_inode)
{
	spin_lock(&sbi->stat_lock);

	if (unlikely(!sbi->total_valid_block_count ||
			!sbi->total_valid_node_count)) {
		f2fs_warn(sbi, "dec_valid_node_count: inconsistent block counts, total_valid_block:%u, total_valid_node:%u",
			  sbi->total_valid_block_count,
			  sbi->total_valid_node_count);
		set_sbi_flag(sbi, SBI_NEED_FSCK);
	} else {
		sbi->total_valid_block_count--;
		sbi->total_valid_node_count--;
	}

	if (sbi->reserved_blocks &&
		sbi->current_reserved_blocks < sbi->reserved_blocks)
		sbi->current_reserved_blocks++;

	spin_unlock(&sbi->stat_lock);

	if (is_inode) {
		dquot_free_inode(inode);
	} else {
		if (unlikely(inode->i_blocks == 0)) {
			f2fs_warn(sbi, "dec_valid_node_count: inconsistent i_blocks, ino:%lu, iblocks:%llu",
				  inode->i_ino,
				  (unsigned long long)inode->i_blocks);
			set_sbi_flag(sbi, SBI_NEED_FSCK);
			return;
		}
		f2fs_i_blocks_write(inode, 1, false, true);
	}
}

static inline unsigned int valid_node_count(struct f2fs_sb_info *sbi)
{
	return sbi->total_valid_node_count;
}

static inline void inc_valid_inode_count(struct f2fs_sb_info *sbi)
{
	percpu_counter_inc(&sbi->total_valid_inode_count);
}

static inline void dec_valid_inode_count(struct f2fs_sb_info *sbi)
{
	percpu_counter_dec(&sbi->total_valid_inode_count);
}

static inline s64 valid_inode_count(struct f2fs_sb_info *sbi)
{
	return percpu_counter_sum_positive(&sbi->total_valid_inode_count);
}

static inline struct page *f2fs_grab_cache_page(struct address_space *mapping,
						pgoff_t index, bool for_write)
{
	struct page *page;
	unsigned int flags;

	if (IS_ENABLED(CONFIG_F2FS_FAULT_INJECTION)) {
		if (!for_write)
			page = find_get_page_flags(mapping, index,
							FGP_LOCK | FGP_ACCESSED);
		else
			page = find_lock_page(mapping, index);
		if (page)
			return page;

		if (time_to_inject(F2FS_M_SB(mapping), FAULT_PAGE_ALLOC)) {
			f2fs_show_injection_info(F2FS_M_SB(mapping),
							FAULT_PAGE_ALLOC);
			return NULL;
		}
	}

	if (!for_write)
		return grab_cache_page(mapping, index);

	flags = memalloc_nofs_save();
	page = grab_cache_page_write_begin(mapping, index);
	memalloc_nofs_restore(flags);

	return page;
}

static inline struct page *f2fs_pagecache_get_page(
				struct address_space *mapping, pgoff_t index,
				int fgp_flags, gfp_t gfp_mask)
{
	if (time_to_inject(F2FS_M_SB(mapping), FAULT_PAGE_GET)) {
		f2fs_show_injection_info(F2FS_M_SB(mapping), FAULT_PAGE_GET);
		return NULL;
	}

	return pagecache_get_page(mapping, index, fgp_flags, gfp_mask);
}

static inline void f2fs_copy_page(struct page *src, struct page *dst)
{
	char *src_kaddr = kmap(src);
	char *dst_kaddr = kmap(dst);

	memcpy(dst_kaddr, src_kaddr, PAGE_SIZE);
	kunmap(dst);
	kunmap(src);
}

static inline void f2fs_put_page(struct page *page, int unlock)
{
	if (!page)
		return;

	if (unlock) {
		f2fs_bug_on(F2FS_P_SB(page), !PageLocked(page));
		unlock_page(page);
	}
	put_page(page);
}

static inline void f2fs_put_dnode(struct dnode_of_data *dn)
{
	if (dn->node_page)
		f2fs_put_page(dn->node_page, 1);
	if (dn->inode_page && dn->node_page != dn->inode_page)
		f2fs_put_page(dn->inode_page, 0);
	dn->node_page = NULL;
	dn->inode_page = NULL;
}

static inline struct kmem_cache *f2fs_kmem_cache_create(const char *name,
					size_t size)
{
	return kmem_cache_create(name, size, 0, SLAB_RECLAIM_ACCOUNT, NULL);
}

static inline void *f2fs_kmem_cache_alloc_nofail(struct kmem_cache *cachep,
						gfp_t flags)
{
	void *entry;

	entry = kmem_cache_alloc(cachep, flags);
	if (!entry)
		entry = kmem_cache_alloc(cachep, flags | __GFP_NOFAIL);
	return entry;
}

static inline void *f2fs_kmem_cache_alloc(struct kmem_cache *cachep,
			gfp_t flags, bool nofail, struct f2fs_sb_info *sbi)
{
	if (nofail)
		return f2fs_kmem_cache_alloc_nofail(cachep, flags);

	if (time_to_inject(sbi, FAULT_SLAB_ALLOC)) {
		f2fs_show_injection_info(sbi, FAULT_SLAB_ALLOC);
		return NULL;
	}

	return kmem_cache_alloc(cachep, flags);
}

static inline bool is_inflight_io(struct f2fs_sb_info *sbi, int type)
{
	if (get_pages(sbi, F2FS_RD_DATA) || get_pages(sbi, F2FS_RD_NODE) ||
		get_pages(sbi, F2FS_RD_META) || get_pages(sbi, F2FS_WB_DATA) ||
		get_pages(sbi, F2FS_WB_CP_DATA) ||
		get_pages(sbi, F2FS_DIO_READ) ||
		get_pages(sbi, F2FS_DIO_WRITE))
		return true;

	if (type != DISCARD_TIME && SM_I(sbi) && SM_I(sbi)->dcc_info &&
			atomic_read(&SM_I(sbi)->dcc_info->queued_discard))
		return true;

	if (SM_I(sbi) && SM_I(sbi)->fcc_info &&
			atomic_read(&SM_I(sbi)->fcc_info->queued_flush))
		return true;
	return false;
}

static inline bool is_idle(struct f2fs_sb_info *sbi, int type)
{
	if (sbi->gc_mode == GC_URGENT_HIGH)
		return true;

	if (is_inflight_io(sbi, type))
		return false;

	if (sbi->gc_mode == GC_URGENT_MID)
		return true;

	if (sbi->gc_mode == GC_URGENT_LOW &&
			(type == DISCARD_TIME || type == GC_TIME))
		return true;

	return f2fs_time_over(sbi, type);
}

static inline void f2fs_radix_tree_insert(struct radix_tree_root *root,
				unsigned long index, void *item)
{
	while (radix_tree_insert(root, index, item))
		cond_resched();
}

#define RAW_IS_INODE(p)	((p)->footer.nid == (p)->footer.ino)

static inline bool IS_INODE(struct page *page)
{
	struct f2fs_node *p = F2FS_NODE(page);

	return RAW_IS_INODE(p);
}

static inline int offset_in_addr(struct f2fs_inode *i)
{
	return (i->i_inline & F2FS_EXTRA_ATTR) ?
			(le16_to_cpu(i->i_extra_isize) / sizeof(__le32)) : 0;
}

static inline __le32 *blkaddr_in_node(struct f2fs_node *node)
{
	return RAW_IS_INODE(node) ? node->i.i_addr : node->dn.addr;
}

static inline int f2fs_has_extra_attr(struct inode *inode);
static inline block_t data_blkaddr(struct inode *inode,
			struct page *node_page, unsigned int offset)
{
	struct f2fs_node *raw_node;
	__le32 *addr_array;
	int base = 0;
	bool is_inode = IS_INODE(node_page);

	raw_node = F2FS_NODE(node_page);

	if (is_inode) {
		if (!inode)
			/* from GC path only */
			base = offset_in_addr(&raw_node->i);
		else if (f2fs_has_extra_attr(inode))
			base = get_extra_isize(inode);
	}

	addr_array = blkaddr_in_node(raw_node);
	return le32_to_cpu(addr_array[base + offset]);
}

static inline block_t f2fs_data_blkaddr(struct dnode_of_data *dn)
{
	return data_blkaddr(dn->inode, dn->node_page, dn->ofs_in_node);
}

static inline int f2fs_test_bit(unsigned int nr, char *addr)
{
	int mask;

	addr += (nr >> 3);
	mask = 1 << (7 - (nr & 0x07));
	return mask & *addr;
}

static inline void f2fs_set_bit(unsigned int nr, char *addr)
{
	int mask;

	addr += (nr >> 3);
	mask = 1 << (7 - (nr & 0x07));
	*addr |= mask;
}

static inline void f2fs_clear_bit(unsigned int nr, char *addr)
{
	int mask;

	addr += (nr >> 3);
	mask = 1 << (7 - (nr & 0x07));
	*addr &= ~mask;
}

static inline int f2fs_test_and_set_bit(unsigned int nr, char *addr)
{
	int mask;
	int ret;

	addr += (nr >> 3);
	mask = 1 << (7 - (nr & 0x07));
	ret = mask & *addr;
	*addr |= mask;
	return ret;
}

static inline int f2fs_test_and_clear_bit(unsigned int nr, char *addr)
{
	int mask;
	int ret;

	addr += (nr >> 3);
	mask = 1 << (7 - (nr & 0x07));
	ret = mask & *addr;
	*addr &= ~mask;
	return ret;
}

static inline void f2fs_change_bit(unsigned int nr, char *addr)
{
	int mask;

	addr += (nr >> 3);
	mask = 1 << (7 - (nr & 0x07));
	*addr ^= mask;
}

/*
 * On-disk inode flags (f2fs_inode::i_flags)
 */
#define F2FS_COMPR_FL			0x00000004 /* Compress file */
#define F2FS_SYNC_FL			0x00000008 /* Synchronous updates */
#define F2FS_IMMUTABLE_FL		0x00000010 /* Immutable file */
#define F2FS_APPEND_FL			0x00000020 /* writes to file may only append */
#define F2FS_NODUMP_FL			0x00000040 /* do not dump file */
#define F2FS_NOATIME_FL			0x00000080 /* do not update atime */
#define F2FS_NOCOMP_FL			0x00000400 /* Don't compress */
#define F2FS_INDEX_FL			0x00001000 /* hash-indexed directory */
#define F2FS_DIRSYNC_FL			0x00010000 /* dirsync behaviour (directories only) */
#define F2FS_PROJINHERIT_FL		0x20000000 /* Create with parents projid */
#define F2FS_CASEFOLD_FL		0x40000000 /* Casefolded file */

/* Flags that should be inherited by new inodes from their parent. */
#define F2FS_FL_INHERITED (F2FS_SYNC_FL | F2FS_NODUMP_FL | F2FS_NOATIME_FL | \
			   F2FS_DIRSYNC_FL | F2FS_PROJINHERIT_FL | \
			   F2FS_CASEFOLD_FL | F2FS_COMPR_FL | F2FS_NOCOMP_FL)

/* Flags that are appropriate for regular files (all but dir-specific ones). */
#define F2FS_REG_FLMASK		(~(F2FS_DIRSYNC_FL | F2FS_PROJINHERIT_FL | \
				F2FS_CASEFOLD_FL))

/* Flags that are appropriate for non-directories/regular files. */
#define F2FS_OTHER_FLMASK	(F2FS_NODUMP_FL | F2FS_NOATIME_FL)

static inline __u32 f2fs_mask_flags(umode_t mode, __u32 flags)
{
	if (S_ISDIR(mode))
		return flags;
	else if (S_ISREG(mode))
		return flags & F2FS_REG_FLMASK;
	else
		return flags & F2FS_OTHER_FLMASK;
}

static inline void __mark_inode_dirty_flag(struct inode *inode,
						int flag, bool set)
{
	switch (flag) {
	case FI_INLINE_XATTR:
	case FI_INLINE_DATA:
	case FI_INLINE_DENTRY:
	case FI_NEW_INODE:
		if (set)
			return;
		fallthrough;
	case FI_DATA_EXIST:
	case FI_INLINE_DOTS:
	case FI_PIN_FILE:
	case FI_COMPRESS_RELEASED:
		f2fs_mark_inode_dirty_sync(inode, true);
	}
}

static inline void set_inode_flag(struct inode *inode, int flag)
{
	set_bit(flag, F2FS_I(inode)->flags);
	__mark_inode_dirty_flag(inode, flag, true);
}

static inline int is_inode_flag_set(struct inode *inode, int flag)
{
	return test_bit(flag, F2FS_I(inode)->flags);
}

static inline void clear_inode_flag(struct inode *inode, int flag)
{
	clear_bit(flag, F2FS_I(inode)->flags);
	__mark_inode_dirty_flag(inode, flag, false);
}

static inline bool f2fs_verity_in_progress(struct inode *inode)
{
	return IS_ENABLED(CONFIG_FS_VERITY) &&
	       is_inode_flag_set(inode, FI_VERITY_IN_PROGRESS);
}

static inline void set_acl_inode(struct inode *inode, umode_t mode)
{
	F2FS_I(inode)->i_acl_mode = mode;
	set_inode_flag(inode, FI_ACL_MODE);
	f2fs_mark_inode_dirty_sync(inode, false);
}

static inline void f2fs_i_links_write(struct inode *inode, bool inc)
{
	if (inc)
		inc_nlink(inode);
	else
		drop_nlink(inode);
	f2fs_mark_inode_dirty_sync(inode, true);
}

static inline void f2fs_i_blocks_write(struct inode *inode,
					block_t diff, bool add, bool claim)
{
	bool clean = !is_inode_flag_set(inode, FI_DIRTY_INODE);
	bool recover = is_inode_flag_set(inode, FI_AUTO_RECOVER);

	/* add = 1, claim = 1 should be dquot_reserve_block in pair */
	if (add) {
		if (claim)
			dquot_claim_block(inode, diff);
		else
			dquot_alloc_block_nofail(inode, diff);
	} else {
		dquot_free_block(inode, diff);
	}

	f2fs_mark_inode_dirty_sync(inode, true);
	if (clean || recover)
		set_inode_flag(inode, FI_AUTO_RECOVER);
}

static inline void f2fs_i_size_write(struct inode *inode, loff_t i_size)
{
	bool clean = !is_inode_flag_set(inode, FI_DIRTY_INODE);
	bool recover = is_inode_flag_set(inode, FI_AUTO_RECOVER);

	if (i_size_read(inode) == i_size)
		return;

	i_size_write(inode, i_size);
	f2fs_mark_inode_dirty_sync(inode, true);
	if (clean || recover)
		set_inode_flag(inode, FI_AUTO_RECOVER);
}

static inline void f2fs_i_depth_write(struct inode *inode, unsigned int depth)
{
	F2FS_I(inode)->i_current_depth = depth;
	f2fs_mark_inode_dirty_sync(inode, true);
}

static inline void f2fs_i_gc_failures_write(struct inode *inode,
					unsigned int count)
{
	F2FS_I(inode)->i_gc_failures[GC_FAILURE_PIN] = count;
	f2fs_mark_inode_dirty_sync(inode, true);
}

static inline void f2fs_i_xnid_write(struct inode *inode, nid_t xnid)
{
	F2FS_I(inode)->i_xattr_nid = xnid;
	f2fs_mark_inode_dirty_sync(inode, true);
}

static inline void f2fs_i_pino_write(struct inode *inode, nid_t pino)
{
	F2FS_I(inode)->i_pino = pino;
	f2fs_mark_inode_dirty_sync(inode, true);
}

static inline void get_inline_info(struct inode *inode, struct f2fs_inode *ri)
{
	struct f2fs_inode_info *fi = F2FS_I(inode);

	if (ri->i_inline & F2FS_INLINE_XATTR)
		set_bit(FI_INLINE_XATTR, fi->flags);
	if (ri->i_inline & F2FS_INLINE_DATA)
		set_bit(FI_INLINE_DATA, fi->flags);
	if (ri->i_inline & F2FS_INLINE_DENTRY)
		set_bit(FI_INLINE_DENTRY, fi->flags);
	if (ri->i_inline & F2FS_DATA_EXIST)
		set_bit(FI_DATA_EXIST, fi->flags);
	if (ri->i_inline & F2FS_INLINE_DOTS)
		set_bit(FI_INLINE_DOTS, fi->flags);
	if (ri->i_inline & F2FS_EXTRA_ATTR)
		set_bit(FI_EXTRA_ATTR, fi->flags);
	if (ri->i_inline & F2FS_PIN_FILE)
		set_bit(FI_PIN_FILE, fi->flags);
	if (ri->i_inline & F2FS_COMPRESS_RELEASED)
		set_bit(FI_COMPRESS_RELEASED, fi->flags);
}

static inline void set_raw_inline(struct inode *inode, struct f2fs_inode *ri)
{
	ri->i_inline = 0;

	if (is_inode_flag_set(inode, FI_INLINE_XATTR))
		ri->i_inline |= F2FS_INLINE_XATTR;
	if (is_inode_flag_set(inode, FI_INLINE_DATA))
		ri->i_inline |= F2FS_INLINE_DATA;
	if (is_inode_flag_set(inode, FI_INLINE_DENTRY))
		ri->i_inline |= F2FS_INLINE_DENTRY;
	if (is_inode_flag_set(inode, FI_DATA_EXIST))
		ri->i_inline |= F2FS_DATA_EXIST;
	if (is_inode_flag_set(inode, FI_INLINE_DOTS))
		ri->i_inline |= F2FS_INLINE_DOTS;
	if (is_inode_flag_set(inode, FI_EXTRA_ATTR))
		ri->i_inline |= F2FS_EXTRA_ATTR;
	if (is_inode_flag_set(inode, FI_PIN_FILE))
		ri->i_inline |= F2FS_PIN_FILE;
	if (is_inode_flag_set(inode, FI_COMPRESS_RELEASED))
		ri->i_inline |= F2FS_COMPRESS_RELEASED;
}

static inline int f2fs_has_extra_attr(struct inode *inode)
{
	return is_inode_flag_set(inode, FI_EXTRA_ATTR);
}

static inline int f2fs_has_inline_xattr(struct inode *inode)
{
	return is_inode_flag_set(inode, FI_INLINE_XATTR);
}

static inline int f2fs_compressed_file(struct inode *inode)
{
	return S_ISREG(inode->i_mode) &&
		is_inode_flag_set(inode, FI_COMPRESSED_FILE);
}

static inline bool f2fs_need_compress_data(struct inode *inode)
{
	int compress_mode = F2FS_OPTION(F2FS_I_SB(inode)).compress_mode;

	if (!f2fs_compressed_file(inode))
		return false;

	if (compress_mode == COMPR_MODE_FS)
		return true;
	else if (compress_mode == COMPR_MODE_USER &&
			is_inode_flag_set(inode, FI_ENABLE_COMPRESS))
		return true;

	return false;
}

static inline unsigned int addrs_per_inode(struct inode *inode)
{
	unsigned int addrs = CUR_ADDRS_PER_INODE(inode) -
				get_inline_xattr_addrs(inode);

	if (!f2fs_compressed_file(inode))
		return addrs;
	return ALIGN_DOWN(addrs, F2FS_I(inode)->i_cluster_size);
}

static inline unsigned int addrs_per_block(struct inode *inode)
{
	if (!f2fs_compressed_file(inode))
		return DEF_ADDRS_PER_BLOCK;
	return ALIGN_DOWN(DEF_ADDRS_PER_BLOCK, F2FS_I(inode)->i_cluster_size);
}

static inline void *inline_xattr_addr(struct inode *inode, struct page *page)
{
	struct f2fs_inode *ri = F2FS_INODE(page);

	return (void *)&(ri->i_addr[DEF_ADDRS_PER_INODE -
					get_inline_xattr_addrs(inode)]);
}

static inline int inline_xattr_size(struct inode *inode)
{
	if (f2fs_has_inline_xattr(inode))
		return get_inline_xattr_addrs(inode) * sizeof(__le32);
	return 0;
}

/*
 * Notice: check inline_data flag without inode page lock is unsafe.
 * It could change at any time by f2fs_convert_inline_page().
 */
static inline int f2fs_has_inline_data(struct inode *inode)
{
	return is_inode_flag_set(inode, FI_INLINE_DATA);
}

static inline int f2fs_exist_data(struct inode *inode)
{
	return is_inode_flag_set(inode, FI_DATA_EXIST);
}

static inline int f2fs_has_inline_dots(struct inode *inode)
{
	return is_inode_flag_set(inode, FI_INLINE_DOTS);
}

static inline int f2fs_is_mmap_file(struct inode *inode)
{
	return is_inode_flag_set(inode, FI_MMAP_FILE);
}

static inline bool f2fs_is_pinned_file(struct inode *inode)
{
	return is_inode_flag_set(inode, FI_PIN_FILE);
}

static inline bool f2fs_is_atomic_file(struct inode *inode)
{
	return is_inode_flag_set(inode, FI_ATOMIC_FILE);
}

static inline bool f2fs_is_first_block_written(struct inode *inode)
{
	return is_inode_flag_set(inode, FI_FIRST_BLOCK_WRITTEN);
}

static inline bool f2fs_is_drop_cache(struct inode *inode)
{
	return is_inode_flag_set(inode, FI_DROP_CACHE);
}

static inline void *inline_data_addr(struct inode *inode, struct page *page)
{
	struct f2fs_inode *ri = F2FS_INODE(page);
	int extra_size = get_extra_isize(inode);

	return (void *)&(ri->i_addr[extra_size + DEF_INLINE_RESERVED_SIZE]);
}

static inline int f2fs_has_inline_dentry(struct inode *inode)
{
	return is_inode_flag_set(inode, FI_INLINE_DENTRY);
}

static inline int is_file(struct inode *inode, int type)
{
	return F2FS_I(inode)->i_advise & type;
}

static inline void set_file(struct inode *inode, int type)
{
	if (is_file(inode, type))
		return;
	F2FS_I(inode)->i_advise |= type;
	f2fs_mark_inode_dirty_sync(inode, true);
}

static inline void clear_file(struct inode *inode, int type)
{
	if (!is_file(inode, type))
		return;
	F2FS_I(inode)->i_advise &= ~type;
	f2fs_mark_inode_dirty_sync(inode, true);
}

static inline bool f2fs_is_time_consistent(struct inode *inode)
{
	if (!timespec64_equal(F2FS_I(inode)->i_disk_time, &inode->i_atime))
		return false;
	if (!timespec64_equal(F2FS_I(inode)->i_disk_time + 1, &inode->i_ctime))
		return false;
	if (!timespec64_equal(F2FS_I(inode)->i_disk_time + 2, &inode->i_mtime))
		return false;
	if (!timespec64_equal(F2FS_I(inode)->i_disk_time + 3,
						&F2FS_I(inode)->i_crtime))
		return false;
	return true;
}

static inline bool f2fs_skip_inode_update(struct inode *inode, int dsync)
{
	bool ret;

	if (dsync) {
		struct f2fs_sb_info *sbi = F2FS_I_SB(inode);

		spin_lock(&sbi->inode_lock[DIRTY_META]);
		ret = list_empty(&F2FS_I(inode)->gdirty_list);
		spin_unlock(&sbi->inode_lock[DIRTY_META]);
		return ret;
	}
	if (!is_inode_flag_set(inode, FI_AUTO_RECOVER) ||
			file_keep_isize(inode) ||
			i_size_read(inode) & ~PAGE_MASK)
		return false;

	if (!f2fs_is_time_consistent(inode))
		return false;

	spin_lock(&F2FS_I(inode)->i_size_lock);
	ret = F2FS_I(inode)->last_disk_size == i_size_read(inode);
	spin_unlock(&F2FS_I(inode)->i_size_lock);

	return ret;
}

static inline bool f2fs_readonly(struct super_block *sb)
{
	return sb_rdonly(sb);
}

static inline bool f2fs_cp_error(struct f2fs_sb_info *sbi)
{
	return is_set_ckpt_flags(sbi, CP_ERROR_FLAG);
}

static inline bool is_dot_dotdot(const u8 *name, size_t len)
{
	if (len == 1 && name[0] == '.')
		return true;

	if (len == 2 && name[0] == '.' && name[1] == '.')
		return true;

	return false;
}

static inline void *f2fs_kmalloc(struct f2fs_sb_info *sbi,
					size_t size, gfp_t flags)
{
	if (time_to_inject(sbi, FAULT_KMALLOC)) {
		f2fs_show_injection_info(sbi, FAULT_KMALLOC);
		return NULL;
	}

	return kmalloc(size, flags);
}

static inline void *f2fs_kzalloc(struct f2fs_sb_info *sbi,
					size_t size, gfp_t flags)
{
	return f2fs_kmalloc(sbi, size, flags | __GFP_ZERO);
}

static inline void *f2fs_kvmalloc(struct f2fs_sb_info *sbi,
					size_t size, gfp_t flags)
{
	if (time_to_inject(sbi, FAULT_KVMALLOC)) {
		f2fs_show_injection_info(sbi, FAULT_KVMALLOC);
		return NULL;
	}

	return kvmalloc(size, flags);
}

static inline void *f2fs_kvzalloc(struct f2fs_sb_info *sbi,
					size_t size, gfp_t flags)
{
	return f2fs_kvmalloc(sbi, size, flags | __GFP_ZERO);
}

static inline int get_extra_isize(struct inode *inode)
{
	return F2FS_I(inode)->i_extra_isize / sizeof(__le32);
}

static inline int get_inline_xattr_addrs(struct inode *inode)
{
	return F2FS_I(inode)->i_inline_xattr_size;
}

#define f2fs_get_inode_mode(i) \
	((is_inode_flag_set(i, FI_ACL_MODE)) ? \
	 (F2FS_I(i)->i_acl_mode) : ((i)->i_mode))

#define F2FS_TOTAL_EXTRA_ATTR_SIZE			\
	(offsetof(struct f2fs_inode, i_extra_end) -	\
	offsetof(struct f2fs_inode, i_extra_isize))	\

#define F2FS_OLD_ATTRIBUTE_SIZE	(offsetof(struct f2fs_inode, i_addr))
#define F2FS_FITS_IN_INODE(f2fs_inode, extra_isize, field)		\
		((offsetof(typeof(*(f2fs_inode)), field) +	\
		sizeof((f2fs_inode)->field))			\
		<= (F2FS_OLD_ATTRIBUTE_SIZE + (extra_isize)))	\

#define __is_large_section(sbi)		((sbi)->segs_per_sec > 1)

#define __is_meta_io(fio) (PAGE_TYPE_OF_BIO((fio)->type) == META)

bool f2fs_is_valid_blkaddr(struct f2fs_sb_info *sbi,
					block_t blkaddr, int type);
static inline void verify_blkaddr(struct f2fs_sb_info *sbi,
					block_t blkaddr, int type)
{
	if (!f2fs_is_valid_blkaddr(sbi, blkaddr, type)) {
		f2fs_err(sbi, "invalid blkaddr: %u, type: %d, run fsck to fix.",
			 blkaddr, type);
		f2fs_bug_on(sbi, 1);
	}
}

static inline bool __is_valid_data_blkaddr(block_t blkaddr)
{
	if (blkaddr == NEW_ADDR || blkaddr == NULL_ADDR ||
			blkaddr == COMPRESS_ADDR)
		return false;
	return true;
}

/*
 * file.c
 */
int f2fs_sync_file(struct file *file, loff_t start, loff_t end, int datasync);
void f2fs_truncate_data_blocks(struct dnode_of_data *dn);
int f2fs_do_truncate_blocks(struct inode *inode, u64 from, bool lock);
int f2fs_truncate_blocks(struct inode *inode, u64 from, bool lock);
int f2fs_truncate(struct inode *inode);
int f2fs_getattr(struct user_namespace *mnt_userns, const struct path *path,
		 struct kstat *stat, u32 request_mask, unsigned int flags);
int f2fs_setattr(struct user_namespace *mnt_userns, struct dentry *dentry,
		 struct iattr *attr);
int f2fs_truncate_hole(struct inode *inode, pgoff_t pg_start, pgoff_t pg_end);
void f2fs_truncate_data_blocks_range(struct dnode_of_data *dn, int count);
int f2fs_precache_extents(struct inode *inode);
int f2fs_fileattr_get(struct dentry *dentry, struct fileattr *fa);
int f2fs_fileattr_set(struct user_namespace *mnt_userns,
		      struct dentry *dentry, struct fileattr *fa);
long f2fs_ioctl(struct file *filp, unsigned int cmd, unsigned long arg);
long f2fs_compat_ioctl(struct file *file, unsigned int cmd, unsigned long arg);
int f2fs_transfer_project_quota(struct inode *inode, kprojid_t kprojid);
int f2fs_pin_file_control(struct inode *inode, bool inc);

/*
 * inode.c
 */
void f2fs_set_inode_flags(struct inode *inode);
bool f2fs_inode_chksum_verify(struct f2fs_sb_info *sbi, struct page *page);
void f2fs_inode_chksum_set(struct f2fs_sb_info *sbi, struct page *page);
struct inode *f2fs_iget(struct super_block *sb, unsigned long ino);
struct inode *f2fs_iget_retry(struct super_block *sb, unsigned long ino);
int f2fs_try_to_free_nats(struct f2fs_sb_info *sbi, int nr_shrink);
void f2fs_update_inode(struct inode *inode, struct page *node_page);
void f2fs_update_inode_page(struct inode *inode);
int f2fs_write_inode(struct inode *inode, struct writeback_control *wbc);
void f2fs_evict_inode(struct inode *inode);
void f2fs_handle_failed_inode(struct inode *inode);

/*
 * namei.c
 */
int f2fs_update_extension_list(struct f2fs_sb_info *sbi, const char *name,
							bool hot, bool set);
struct dentry *f2fs_get_parent(struct dentry *child);
int f2fs_get_tmpfile(struct user_namespace *mnt_userns, struct inode *dir,
		     struct inode **new_inode);

/*
 * dir.c
 */
unsigned char f2fs_get_de_type(struct f2fs_dir_entry *de);
int f2fs_init_casefolded_name(const struct inode *dir,
			      struct f2fs_filename *fname);
int f2fs_setup_filename(struct inode *dir, const struct qstr *iname,
			int lookup, struct f2fs_filename *fname);
int f2fs_prepare_lookup(struct inode *dir, struct dentry *dentry,
			struct f2fs_filename *fname);
void f2fs_free_filename(struct f2fs_filename *fname);
struct f2fs_dir_entry *f2fs_find_target_dentry(const struct f2fs_dentry_ptr *d,
			const struct f2fs_filename *fname, int *max_slots);
int f2fs_fill_dentries(struct dir_context *ctx, struct f2fs_dentry_ptr *d,
			unsigned int start_pos, struct fscrypt_str *fstr);
void f2fs_do_make_empty_dir(struct inode *inode, struct inode *parent,
			struct f2fs_dentry_ptr *d);
struct page *f2fs_init_inode_metadata(struct inode *inode, struct inode *dir,
			const struct f2fs_filename *fname, struct page *dpage);
void f2fs_update_parent_metadata(struct inode *dir, struct inode *inode,
			unsigned int current_depth);
int f2fs_room_for_filename(const void *bitmap, int slots, int max_slots);
void f2fs_drop_nlink(struct inode *dir, struct inode *inode);
struct f2fs_dir_entry *__f2fs_find_entry(struct inode *dir,
					 const struct f2fs_filename *fname,
					 struct page **res_page);
struct f2fs_dir_entry *f2fs_find_entry(struct inode *dir,
			const struct qstr *child, struct page **res_page);
struct f2fs_dir_entry *f2fs_parent_dir(struct inode *dir, struct page **p);
ino_t f2fs_inode_by_name(struct inode *dir, const struct qstr *qstr,
			struct page **page);
void f2fs_set_link(struct inode *dir, struct f2fs_dir_entry *de,
			struct page *page, struct inode *inode);
bool f2fs_has_enough_room(struct inode *dir, struct page *ipage,
			  const struct f2fs_filename *fname);
void f2fs_update_dentry(nid_t ino, umode_t mode, struct f2fs_dentry_ptr *d,
			const struct fscrypt_str *name, f2fs_hash_t name_hash,
			unsigned int bit_pos);
int f2fs_add_regular_entry(struct inode *dir, const struct f2fs_filename *fname,
			struct inode *inode, nid_t ino, umode_t mode);
int f2fs_add_dentry(struct inode *dir, const struct f2fs_filename *fname,
			struct inode *inode, nid_t ino, umode_t mode);
int f2fs_do_add_link(struct inode *dir, const struct qstr *name,
			struct inode *inode, nid_t ino, umode_t mode);
void f2fs_delete_entry(struct f2fs_dir_entry *dentry, struct page *page,
			struct inode *dir, struct inode *inode);
int f2fs_do_tmpfile(struct inode *inode, struct inode *dir);
bool f2fs_empty_dir(struct inode *dir);

static inline int f2fs_add_link(struct dentry *dentry, struct inode *inode)
{
	if (fscrypt_is_nokey_name(dentry))
		return -ENOKEY;
	return f2fs_do_add_link(d_inode(dentry->d_parent), &dentry->d_name,
				inode, inode->i_ino, inode->i_mode);
}

/*
 * super.c
 */
int f2fs_inode_dirtied(struct inode *inode, bool sync);
void f2fs_inode_synced(struct inode *inode);
int f2fs_dquot_initialize(struct inode *inode);
int f2fs_enable_quota_files(struct f2fs_sb_info *sbi, bool rdonly);
int f2fs_quota_sync(struct super_block *sb, int type);
loff_t max_file_blocks(struct inode *inode);
void f2fs_quota_off_umount(struct super_block *sb);
int f2fs_commit_super(struct f2fs_sb_info *sbi, bool recover);
int f2fs_sync_fs(struct super_block *sb, int sync);
int f2fs_sanity_check_ckpt(struct f2fs_sb_info *sbi);

/*
 * hash.c
 */
void f2fs_hash_filename(const struct inode *dir, struct f2fs_filename *fname);

/*
 * node.c
 */
struct node_info;

int f2fs_check_nid_range(struct f2fs_sb_info *sbi, nid_t nid);
bool f2fs_available_free_memory(struct f2fs_sb_info *sbi, int type);
bool f2fs_in_warm_node_list(struct f2fs_sb_info *sbi, struct page *page);
void f2fs_init_fsync_node_info(struct f2fs_sb_info *sbi);
void f2fs_del_fsync_node_entry(struct f2fs_sb_info *sbi, struct page *page);
void f2fs_reset_fsync_node_info(struct f2fs_sb_info *sbi);
int f2fs_need_dentry_mark(struct f2fs_sb_info *sbi, nid_t nid);
bool f2fs_is_checkpointed_node(struct f2fs_sb_info *sbi, nid_t nid);
bool f2fs_need_inode_block_update(struct f2fs_sb_info *sbi, nid_t ino);
int f2fs_get_node_info(struct f2fs_sb_info *sbi, nid_t nid,
				struct node_info *ni, bool checkpoint_context);
pgoff_t f2fs_get_next_page_offset(struct dnode_of_data *dn, pgoff_t pgofs);
int f2fs_get_dnode_of_data(struct dnode_of_data *dn, pgoff_t index, int mode);
int f2fs_truncate_inode_blocks(struct inode *inode, pgoff_t from);
int f2fs_truncate_xattr_node(struct inode *inode);
int f2fs_wait_on_node_pages_writeback(struct f2fs_sb_info *sbi,
					unsigned int seq_id);
bool f2fs_nat_bitmap_enabled(struct f2fs_sb_info *sbi);
int f2fs_remove_inode_page(struct inode *inode);
struct page *f2fs_new_inode_page(struct inode *inode);
struct page *f2fs_new_node_page(struct dnode_of_data *dn, unsigned int ofs);
void f2fs_ra_node_page(struct f2fs_sb_info *sbi, nid_t nid);
struct page *f2fs_get_node_page(struct f2fs_sb_info *sbi, pgoff_t nid);
struct page *f2fs_get_node_page_ra(struct page *parent, int start);
int f2fs_move_node_page(struct page *node_page, int gc_type);
void f2fs_flush_inline_data(struct f2fs_sb_info *sbi);
int f2fs_fsync_node_pages(struct f2fs_sb_info *sbi, struct inode *inode,
			struct writeback_control *wbc, bool atomic,
			unsigned int *seq_id);
int f2fs_sync_node_pages(struct f2fs_sb_info *sbi,
			struct writeback_control *wbc,
			bool do_balance, enum iostat_type io_type);
int f2fs_build_free_nids(struct f2fs_sb_info *sbi, bool sync, bool mount);
bool f2fs_alloc_nid(struct f2fs_sb_info *sbi, nid_t *nid);
void f2fs_alloc_nid_done(struct f2fs_sb_info *sbi, nid_t nid);
void f2fs_alloc_nid_failed(struct f2fs_sb_info *sbi, nid_t nid);
int f2fs_try_to_free_nids(struct f2fs_sb_info *sbi, int nr_shrink);
int f2fs_recover_inline_xattr(struct inode *inode, struct page *page);
int f2fs_recover_xattr_data(struct inode *inode, struct page *page);
int f2fs_recover_inode_page(struct f2fs_sb_info *sbi, struct page *page);
int f2fs_restore_node_summary(struct f2fs_sb_info *sbi,
			unsigned int segno, struct f2fs_summary_block *sum);
void f2fs_enable_nat_bits(struct f2fs_sb_info *sbi);
int f2fs_flush_nat_entries(struct f2fs_sb_info *sbi, struct cp_control *cpc);
int f2fs_build_node_manager(struct f2fs_sb_info *sbi);
void f2fs_destroy_node_manager(struct f2fs_sb_info *sbi);
int __init f2fs_create_node_manager_caches(void);
void f2fs_destroy_node_manager_caches(void);

/*
 * segment.c
 */
bool f2fs_need_SSR(struct f2fs_sb_info *sbi);
int f2fs_commit_atomic_write(struct inode *inode);
void f2fs_abort_atomic_write(struct inode *inode, bool clean);
void f2fs_balance_fs(struct f2fs_sb_info *sbi, bool need);
void f2fs_balance_fs_bg(struct f2fs_sb_info *sbi, bool from_bg);
int f2fs_issue_flush(struct f2fs_sb_info *sbi, nid_t ino);
int f2fs_create_flush_cmd_control(struct f2fs_sb_info *sbi);
int f2fs_flush_device_cache(struct f2fs_sb_info *sbi);
void f2fs_destroy_flush_cmd_control(struct f2fs_sb_info *sbi, bool free);
void f2fs_invalidate_blocks(struct f2fs_sb_info *sbi, block_t addr);
bool f2fs_is_checkpointed_data(struct f2fs_sb_info *sbi, block_t blkaddr);
int f2fs_start_discard_thread(struct f2fs_sb_info *sbi);
void f2fs_drop_discard_cmd(struct f2fs_sb_info *sbi);
void f2fs_stop_discard_thread(struct f2fs_sb_info *sbi);
bool f2fs_issue_discard_timeout(struct f2fs_sb_info *sbi);
void f2fs_clear_prefree_segments(struct f2fs_sb_info *sbi,
					struct cp_control *cpc);
void f2fs_dirty_to_prefree(struct f2fs_sb_info *sbi);
block_t f2fs_get_unusable_blocks(struct f2fs_sb_info *sbi);
int f2fs_disable_cp_again(struct f2fs_sb_info *sbi, block_t unusable);
void f2fs_release_discard_addrs(struct f2fs_sb_info *sbi);
int f2fs_npages_for_summary_flush(struct f2fs_sb_info *sbi, bool for_ra);
bool f2fs_segment_has_free_slot(struct f2fs_sb_info *sbi, int segno);
void f2fs_init_inmem_curseg(struct f2fs_sb_info *sbi);
void f2fs_save_inmem_curseg(struct f2fs_sb_info *sbi);
void f2fs_restore_inmem_curseg(struct f2fs_sb_info *sbi);
void f2fs_get_new_segment(struct f2fs_sb_info *sbi,
			unsigned int *newseg, bool new_sec, int dir);
void f2fs_allocate_segment_for_resize(struct f2fs_sb_info *sbi, int type,
					unsigned int start, unsigned int end);
void f2fs_allocate_new_section(struct f2fs_sb_info *sbi, int type, bool force);
void f2fs_allocate_new_segments(struct f2fs_sb_info *sbi);
int f2fs_trim_fs(struct f2fs_sb_info *sbi, struct fstrim_range *range);
bool f2fs_exist_trim_candidates(struct f2fs_sb_info *sbi,
					struct cp_control *cpc);
struct page *f2fs_get_sum_page(struct f2fs_sb_info *sbi, unsigned int segno);
void f2fs_update_meta_page(struct f2fs_sb_info *sbi, void *src,
					block_t blk_addr);
void f2fs_do_write_meta_page(struct f2fs_sb_info *sbi, struct page *page,
						enum iostat_type io_type);
void f2fs_do_write_node_page(unsigned int nid, struct f2fs_io_info *fio);
void f2fs_outplace_write_data(struct dnode_of_data *dn,
			struct f2fs_io_info *fio);
int f2fs_inplace_write_data(struct f2fs_io_info *fio);
void f2fs_do_replace_block(struct f2fs_sb_info *sbi, struct f2fs_summary *sum,
			block_t old_blkaddr, block_t new_blkaddr,
			bool recover_curseg, bool recover_newaddr,
			bool from_gc);
void f2fs_replace_block(struct f2fs_sb_info *sbi, struct dnode_of_data *dn,
			block_t old_addr, block_t new_addr,
			unsigned char version, bool recover_curseg,
			bool recover_newaddr);
void f2fs_allocate_data_block(struct f2fs_sb_info *sbi, struct page *page,
			block_t old_blkaddr, block_t *new_blkaddr,
			struct f2fs_summary *sum, int type,
			struct f2fs_io_info *fio);
void f2fs_update_device_state(struct f2fs_sb_info *sbi, nid_t ino,
					block_t blkaddr, unsigned int blkcnt);
void f2fs_wait_on_page_writeback(struct page *page,
			enum page_type type, bool ordered, bool locked);
void f2fs_wait_on_block_writeback(struct inode *inode, block_t blkaddr);
void f2fs_wait_on_block_writeback_range(struct inode *inode, block_t blkaddr,
								block_t len);
void f2fs_write_data_summaries(struct f2fs_sb_info *sbi, block_t start_blk);
void f2fs_write_node_summaries(struct f2fs_sb_info *sbi, block_t start_blk);
int f2fs_lookup_journal_in_cursum(struct f2fs_journal *journal, int type,
			unsigned int val, int alloc);
void f2fs_flush_sit_entries(struct f2fs_sb_info *sbi, struct cp_control *cpc);
int f2fs_fix_curseg_write_pointer(struct f2fs_sb_info *sbi);
int f2fs_check_write_pointer(struct f2fs_sb_info *sbi);
int f2fs_build_segment_manager(struct f2fs_sb_info *sbi);
void f2fs_destroy_segment_manager(struct f2fs_sb_info *sbi);
int __init f2fs_create_segment_manager_caches(void);
void f2fs_destroy_segment_manager_caches(void);
int f2fs_rw_hint_to_seg_type(enum rw_hint hint);
unsigned int f2fs_usable_segs_in_sec(struct f2fs_sb_info *sbi,
			unsigned int segno);
unsigned int f2fs_usable_blks_in_seg(struct f2fs_sb_info *sbi,
			unsigned int segno);

#define DEF_FRAGMENT_SIZE	4
#define MIN_FRAGMENT_SIZE	1
#define MAX_FRAGMENT_SIZE	512

static inline bool f2fs_need_rand_seg(struct f2fs_sb_info *sbi)
{
	return F2FS_OPTION(sbi).fs_mode == FS_MODE_FRAGMENT_SEG ||
		F2FS_OPTION(sbi).fs_mode == FS_MODE_FRAGMENT_BLK;
}

/*
 * checkpoint.c
 */
void f2fs_stop_checkpoint(struct f2fs_sb_info *sbi, bool end_io);
struct page *f2fs_grab_meta_page(struct f2fs_sb_info *sbi, pgoff_t index);
struct page *f2fs_get_meta_page(struct f2fs_sb_info *sbi, pgoff_t index);
struct page *f2fs_get_meta_page_retry(struct f2fs_sb_info *sbi, pgoff_t index);
struct page *f2fs_get_tmp_page(struct f2fs_sb_info *sbi, pgoff_t index);
bool f2fs_is_valid_blkaddr(struct f2fs_sb_info *sbi,
					block_t blkaddr, int type);
int f2fs_ra_meta_pages(struct f2fs_sb_info *sbi, block_t start, int nrpages,
			int type, bool sync);
void f2fs_ra_meta_pages_cond(struct f2fs_sb_info *sbi, pgoff_t index,
							unsigned int ra_blocks);
long f2fs_sync_meta_pages(struct f2fs_sb_info *sbi, enum page_type type,
			long nr_to_write, enum iostat_type io_type);
void f2fs_add_ino_entry(struct f2fs_sb_info *sbi, nid_t ino, int type);
void f2fs_remove_ino_entry(struct f2fs_sb_info *sbi, nid_t ino, int type);
void f2fs_release_ino_entry(struct f2fs_sb_info *sbi, bool all);
bool f2fs_exist_written_data(struct f2fs_sb_info *sbi, nid_t ino, int mode);
void f2fs_set_dirty_device(struct f2fs_sb_info *sbi, nid_t ino,
					unsigned int devidx, int type);
bool f2fs_is_dirty_device(struct f2fs_sb_info *sbi, nid_t ino,
					unsigned int devidx, int type);
int f2fs_sync_inode_meta(struct f2fs_sb_info *sbi);
int f2fs_acquire_orphan_inode(struct f2fs_sb_info *sbi);
void f2fs_release_orphan_inode(struct f2fs_sb_info *sbi);
void f2fs_add_orphan_inode(struct inode *inode);
void f2fs_remove_orphan_inode(struct f2fs_sb_info *sbi, nid_t ino);
int f2fs_recover_orphan_inodes(struct f2fs_sb_info *sbi);
int f2fs_get_valid_checkpoint(struct f2fs_sb_info *sbi);
void f2fs_update_dirty_folio(struct inode *inode, struct folio *folio);
void f2fs_remove_dirty_inode(struct inode *inode);
int f2fs_sync_dirty_inodes(struct f2fs_sb_info *sbi, enum inode_type type);
void f2fs_wait_on_all_pages(struct f2fs_sb_info *sbi, int type);
u64 f2fs_get_sectors_written(struct f2fs_sb_info *sbi);
int f2fs_write_checkpoint(struct f2fs_sb_info *sbi, struct cp_control *cpc);
void f2fs_init_ino_entry_info(struct f2fs_sb_info *sbi);
int __init f2fs_create_checkpoint_caches(void);
void f2fs_destroy_checkpoint_caches(void);
int f2fs_issue_checkpoint(struct f2fs_sb_info *sbi);
int f2fs_start_ckpt_thread(struct f2fs_sb_info *sbi);
void f2fs_stop_ckpt_thread(struct f2fs_sb_info *sbi);
void f2fs_init_ckpt_req_control(struct f2fs_sb_info *sbi);

/*
 * data.c
 */
int __init f2fs_init_bioset(void);
void f2fs_destroy_bioset(void);
int f2fs_init_bio_entry_cache(void);
void f2fs_destroy_bio_entry_cache(void);
void f2fs_submit_bio(struct f2fs_sb_info *sbi,
				struct bio *bio, enum page_type type);
int f2fs_init_write_merge_io(struct f2fs_sb_info *sbi);
void f2fs_submit_merged_write(struct f2fs_sb_info *sbi, enum page_type type);
void f2fs_submit_merged_write_cond(struct f2fs_sb_info *sbi,
				struct inode *inode, struct page *page,
				nid_t ino, enum page_type type);
void f2fs_submit_merged_ipu_write(struct f2fs_sb_info *sbi,
					struct bio **bio, struct page *page);
void f2fs_flush_merged_writes(struct f2fs_sb_info *sbi);
int f2fs_submit_page_bio(struct f2fs_io_info *fio);
int f2fs_merge_page_bio(struct f2fs_io_info *fio);
void f2fs_submit_page_write(struct f2fs_io_info *fio);
struct block_device *f2fs_target_device(struct f2fs_sb_info *sbi,
		block_t blk_addr, sector_t *sector);
int f2fs_target_device_index(struct f2fs_sb_info *sbi, block_t blkaddr);
void f2fs_set_data_blkaddr(struct dnode_of_data *dn);
void f2fs_update_data_blkaddr(struct dnode_of_data *dn, block_t blkaddr);
int f2fs_reserve_new_blocks(struct dnode_of_data *dn, blkcnt_t count);
int f2fs_reserve_new_block(struct dnode_of_data *dn);
int f2fs_get_block(struct dnode_of_data *dn, pgoff_t index);
int f2fs_reserve_block(struct dnode_of_data *dn, pgoff_t index);
struct page *f2fs_get_read_data_page(struct inode *inode, pgoff_t index,
			int op_flags, bool for_write);
struct page *f2fs_find_data_page(struct inode *inode, pgoff_t index);
struct page *f2fs_get_lock_data_page(struct inode *inode, pgoff_t index,
			bool for_write);
struct page *f2fs_get_new_data_page(struct inode *inode,
			struct page *ipage, pgoff_t index, bool new_i_size);
int f2fs_do_write_data_page(struct f2fs_io_info *fio);
void f2fs_do_map_lock(struct f2fs_sb_info *sbi, int flag, bool lock);
int f2fs_map_blocks(struct inode *inode, struct f2fs_map_blocks *map,
			int create, int flag);
int f2fs_fiemap(struct inode *inode, struct fiemap_extent_info *fieinfo,
			u64 start, u64 len);
int f2fs_encrypt_one_page(struct f2fs_io_info *fio);
bool f2fs_should_update_inplace(struct inode *inode, struct f2fs_io_info *fio);
bool f2fs_should_update_outplace(struct inode *inode, struct f2fs_io_info *fio);
int f2fs_write_single_data_page(struct page *page, int *submitted,
				struct bio **bio, sector_t *last_block,
				struct writeback_control *wbc,
				enum iostat_type io_type,
				int compr_blocks, bool allow_balance);
void f2fs_write_failed(struct inode *inode, loff_t to);
void f2fs_invalidate_folio(struct folio *folio, size_t offset, size_t length);
<<<<<<< HEAD
int f2fs_release_page(struct page *page, gfp_t wait);
=======
bool f2fs_release_folio(struct folio *folio, gfp_t wait);
>>>>>>> 88084a3d
#ifdef CONFIG_MIGRATION
int f2fs_migrate_page(struct address_space *mapping, struct page *newpage,
			struct page *page, enum migrate_mode mode);
#endif
bool f2fs_overwrite_io(struct inode *inode, loff_t pos, size_t len);
void f2fs_clear_page_cache_dirty_tag(struct page *page);
int f2fs_init_post_read_processing(void);
void f2fs_destroy_post_read_processing(void);
int f2fs_init_post_read_wq(struct f2fs_sb_info *sbi);
void f2fs_destroy_post_read_wq(struct f2fs_sb_info *sbi);
extern const struct iomap_ops f2fs_iomap_ops;

/*
 * gc.c
 */
int f2fs_start_gc_thread(struct f2fs_sb_info *sbi);
void f2fs_stop_gc_thread(struct f2fs_sb_info *sbi);
block_t f2fs_start_bidx_of_node(unsigned int node_ofs, struct inode *inode);
int f2fs_gc(struct f2fs_sb_info *sbi, struct f2fs_gc_control *gc_control);
void f2fs_build_gc_manager(struct f2fs_sb_info *sbi);
int f2fs_resize_fs(struct f2fs_sb_info *sbi, __u64 block_count);
int __init f2fs_create_garbage_collection_cache(void);
void f2fs_destroy_garbage_collection_cache(void);

/*
 * recovery.c
 */
int f2fs_recover_fsync_data(struct f2fs_sb_info *sbi, bool check_only);
bool f2fs_space_for_roll_forward(struct f2fs_sb_info *sbi);
int __init f2fs_create_recovery_cache(void);
void f2fs_destroy_recovery_cache(void);

/*
 * debug.c
 */
#ifdef CONFIG_F2FS_STAT_FS
struct f2fs_stat_info {
	struct list_head stat_list;
	struct f2fs_sb_info *sbi;
	int all_area_segs, sit_area_segs, nat_area_segs, ssa_area_segs;
	int main_area_segs, main_area_sections, main_area_zones;
	unsigned long long hit_largest, hit_cached, hit_rbtree;
	unsigned long long hit_total, total_ext;
	int ext_tree, zombie_tree, ext_node;
	int ndirty_node, ndirty_dent, ndirty_meta, ndirty_imeta;
	int ndirty_data, ndirty_qdata;
	unsigned int ndirty_dirs, ndirty_files, nquota_files, ndirty_all;
	int nats, dirty_nats, sits, dirty_sits;
	int free_nids, avail_nids, alloc_nids;
	int total_count, utilization;
	int bg_gc, nr_wb_cp_data, nr_wb_data;
	int nr_rd_data, nr_rd_node, nr_rd_meta;
	int nr_dio_read, nr_dio_write;
	unsigned int io_skip_bggc, other_skip_bggc;
	int nr_flushing, nr_flushed, flush_list_empty;
	int nr_discarding, nr_discarded;
	int nr_discard_cmd;
	unsigned int undiscard_blks;
	int nr_issued_ckpt, nr_total_ckpt, nr_queued_ckpt;
	unsigned int cur_ckpt_time, peak_ckpt_time;
	int inline_xattr, inline_inode, inline_dir, append, update, orphans;
	int compr_inode;
	unsigned long long compr_blocks;
	int aw_cnt, max_aw_cnt;
	unsigned int valid_count, valid_node_count, valid_inode_count, discard_blks;
	unsigned int bimodal, avg_vblocks;
	int util_free, util_valid, util_invalid;
	int rsvd_segs, overp_segs;
	int dirty_count, node_pages, meta_pages, compress_pages;
	int compress_page_hit;
	int prefree_count, call_count, cp_count, bg_cp_count;
	int tot_segs, node_segs, data_segs, free_segs, free_secs;
	int bg_node_segs, bg_data_segs;
	int tot_blks, data_blks, node_blks;
	int bg_data_blks, bg_node_blks;
	int curseg[NR_CURSEG_TYPE];
	int cursec[NR_CURSEG_TYPE];
	int curzone[NR_CURSEG_TYPE];
	unsigned int dirty_seg[NR_CURSEG_TYPE];
	unsigned int full_seg[NR_CURSEG_TYPE];
	unsigned int valid_blks[NR_CURSEG_TYPE];

	unsigned int meta_count[META_MAX];
	unsigned int segment_count[2];
	unsigned int block_count[2];
	unsigned int inplace_count;
	unsigned long long base_mem, cache_mem, page_mem;
};

static inline struct f2fs_stat_info *F2FS_STAT(struct f2fs_sb_info *sbi)
{
	return (struct f2fs_stat_info *)sbi->stat_info;
}

#define stat_inc_cp_count(si)		((si)->cp_count++)
#define stat_inc_bg_cp_count(si)	((si)->bg_cp_count++)
#define stat_inc_call_count(si)		((si)->call_count++)
#define stat_inc_bggc_count(si)		((si)->bg_gc++)
#define stat_io_skip_bggc_count(sbi)	((sbi)->io_skip_bggc++)
#define stat_other_skip_bggc_count(sbi)	((sbi)->other_skip_bggc++)
#define stat_inc_dirty_inode(sbi, type)	((sbi)->ndirty_inode[type]++)
#define stat_dec_dirty_inode(sbi, type)	((sbi)->ndirty_inode[type]--)
#define stat_inc_total_hit(sbi)		(atomic64_inc(&(sbi)->total_hit_ext))
#define stat_inc_rbtree_node_hit(sbi)	(atomic64_inc(&(sbi)->read_hit_rbtree))
#define stat_inc_largest_node_hit(sbi)	(atomic64_inc(&(sbi)->read_hit_largest))
#define stat_inc_cached_node_hit(sbi)	(atomic64_inc(&(sbi)->read_hit_cached))
#define stat_inc_inline_xattr(inode)					\
	do {								\
		if (f2fs_has_inline_xattr(inode))			\
			(atomic_inc(&F2FS_I_SB(inode)->inline_xattr));	\
	} while (0)
#define stat_dec_inline_xattr(inode)					\
	do {								\
		if (f2fs_has_inline_xattr(inode))			\
			(atomic_dec(&F2FS_I_SB(inode)->inline_xattr));	\
	} while (0)
#define stat_inc_inline_inode(inode)					\
	do {								\
		if (f2fs_has_inline_data(inode))			\
			(atomic_inc(&F2FS_I_SB(inode)->inline_inode));	\
	} while (0)
#define stat_dec_inline_inode(inode)					\
	do {								\
		if (f2fs_has_inline_data(inode))			\
			(atomic_dec(&F2FS_I_SB(inode)->inline_inode));	\
	} while (0)
#define stat_inc_inline_dir(inode)					\
	do {								\
		if (f2fs_has_inline_dentry(inode))			\
			(atomic_inc(&F2FS_I_SB(inode)->inline_dir));	\
	} while (0)
#define stat_dec_inline_dir(inode)					\
	do {								\
		if (f2fs_has_inline_dentry(inode))			\
			(atomic_dec(&F2FS_I_SB(inode)->inline_dir));	\
	} while (0)
#define stat_inc_compr_inode(inode)					\
	do {								\
		if (f2fs_compressed_file(inode))			\
			(atomic_inc(&F2FS_I_SB(inode)->compr_inode));	\
	} while (0)
#define stat_dec_compr_inode(inode)					\
	do {								\
		if (f2fs_compressed_file(inode))			\
			(atomic_dec(&F2FS_I_SB(inode)->compr_inode));	\
	} while (0)
#define stat_add_compr_blocks(inode, blocks)				\
		(atomic64_add(blocks, &F2FS_I_SB(inode)->compr_blocks))
#define stat_sub_compr_blocks(inode, blocks)				\
		(atomic64_sub(blocks, &F2FS_I_SB(inode)->compr_blocks))
#define stat_inc_meta_count(sbi, blkaddr)				\
	do {								\
		if (blkaddr < SIT_I(sbi)->sit_base_addr)		\
			atomic_inc(&(sbi)->meta_count[META_CP]);	\
		else if (blkaddr < NM_I(sbi)->nat_blkaddr)		\
			atomic_inc(&(sbi)->meta_count[META_SIT]);	\
		else if (blkaddr < SM_I(sbi)->ssa_blkaddr)		\
			atomic_inc(&(sbi)->meta_count[META_NAT]);	\
		else if (blkaddr < SM_I(sbi)->main_blkaddr)		\
			atomic_inc(&(sbi)->meta_count[META_SSA]);	\
	} while (0)
#define stat_inc_seg_type(sbi, curseg)					\
		((sbi)->segment_count[(curseg)->alloc_type]++)
#define stat_inc_block_count(sbi, curseg)				\
		((sbi)->block_count[(curseg)->alloc_type]++)
#define stat_inc_inplace_blocks(sbi)					\
		(atomic_inc(&(sbi)->inplace_count))
#define stat_update_max_atomic_write(inode)				\
	do {								\
		int cur = F2FS_I_SB(inode)->atomic_files;	\
		int max = atomic_read(&F2FS_I_SB(inode)->max_aw_cnt);	\
		if (cur > max)						\
			atomic_set(&F2FS_I_SB(inode)->max_aw_cnt, cur);	\
	} while (0)
#define stat_inc_seg_count(sbi, type, gc_type)				\
	do {								\
		struct f2fs_stat_info *si = F2FS_STAT(sbi);		\
		si->tot_segs++;						\
		if ((type) == SUM_TYPE_DATA) {				\
			si->data_segs++;				\
			si->bg_data_segs += (gc_type == BG_GC) ? 1 : 0;	\
		} else {						\
			si->node_segs++;				\
			si->bg_node_segs += (gc_type == BG_GC) ? 1 : 0;	\
		}							\
	} while (0)

#define stat_inc_tot_blk_count(si, blks)				\
	((si)->tot_blks += (blks))

#define stat_inc_data_blk_count(sbi, blks, gc_type)			\
	do {								\
		struct f2fs_stat_info *si = F2FS_STAT(sbi);		\
		stat_inc_tot_blk_count(si, blks);			\
		si->data_blks += (blks);				\
		si->bg_data_blks += ((gc_type) == BG_GC) ? (blks) : 0;	\
	} while (0)

#define stat_inc_node_blk_count(sbi, blks, gc_type)			\
	do {								\
		struct f2fs_stat_info *si = F2FS_STAT(sbi);		\
		stat_inc_tot_blk_count(si, blks);			\
		si->node_blks += (blks);				\
		si->bg_node_blks += ((gc_type) == BG_GC) ? (blks) : 0;	\
	} while (0)

int f2fs_build_stats(struct f2fs_sb_info *sbi);
void f2fs_destroy_stats(struct f2fs_sb_info *sbi);
void __init f2fs_create_root_stats(void);
void f2fs_destroy_root_stats(void);
void f2fs_update_sit_info(struct f2fs_sb_info *sbi);
#else
#define stat_inc_cp_count(si)				do { } while (0)
#define stat_inc_bg_cp_count(si)			do { } while (0)
#define stat_inc_call_count(si)				do { } while (0)
#define stat_inc_bggc_count(si)				do { } while (0)
#define stat_io_skip_bggc_count(sbi)			do { } while (0)
#define stat_other_skip_bggc_count(sbi)			do { } while (0)
#define stat_inc_dirty_inode(sbi, type)			do { } while (0)
#define stat_dec_dirty_inode(sbi, type)			do { } while (0)
#define stat_inc_total_hit(sbi)				do { } while (0)
#define stat_inc_rbtree_node_hit(sbi)			do { } while (0)
#define stat_inc_largest_node_hit(sbi)			do { } while (0)
#define stat_inc_cached_node_hit(sbi)			do { } while (0)
#define stat_inc_inline_xattr(inode)			do { } while (0)
#define stat_dec_inline_xattr(inode)			do { } while (0)
#define stat_inc_inline_inode(inode)			do { } while (0)
#define stat_dec_inline_inode(inode)			do { } while (0)
#define stat_inc_inline_dir(inode)			do { } while (0)
#define stat_dec_inline_dir(inode)			do { } while (0)
#define stat_inc_compr_inode(inode)			do { } while (0)
#define stat_dec_compr_inode(inode)			do { } while (0)
#define stat_add_compr_blocks(inode, blocks)		do { } while (0)
#define stat_sub_compr_blocks(inode, blocks)		do { } while (0)
#define stat_update_max_atomic_write(inode)		do { } while (0)
#define stat_inc_meta_count(sbi, blkaddr)		do { } while (0)
#define stat_inc_seg_type(sbi, curseg)			do { } while (0)
#define stat_inc_block_count(sbi, curseg)		do { } while (0)
#define stat_inc_inplace_blocks(sbi)			do { } while (0)
#define stat_inc_seg_count(sbi, type, gc_type)		do { } while (0)
#define stat_inc_tot_blk_count(si, blks)		do { } while (0)
#define stat_inc_data_blk_count(sbi, blks, gc_type)	do { } while (0)
#define stat_inc_node_blk_count(sbi, blks, gc_type)	do { } while (0)

static inline int f2fs_build_stats(struct f2fs_sb_info *sbi) { return 0; }
static inline void f2fs_destroy_stats(struct f2fs_sb_info *sbi) { }
static inline void __init f2fs_create_root_stats(void) { }
static inline void f2fs_destroy_root_stats(void) { }
static inline void f2fs_update_sit_info(struct f2fs_sb_info *sbi) {}
#endif

extern const struct file_operations f2fs_dir_operations;
extern const struct file_operations f2fs_file_operations;
extern const struct inode_operations f2fs_file_inode_operations;
extern const struct address_space_operations f2fs_dblock_aops;
extern const struct address_space_operations f2fs_node_aops;
extern const struct address_space_operations f2fs_meta_aops;
extern const struct inode_operations f2fs_dir_inode_operations;
extern const struct inode_operations f2fs_symlink_inode_operations;
extern const struct inode_operations f2fs_encrypted_symlink_inode_operations;
extern const struct inode_operations f2fs_special_inode_operations;
extern struct kmem_cache *f2fs_inode_entry_slab;

/*
 * inline.c
 */
bool f2fs_may_inline_data(struct inode *inode);
bool f2fs_sanity_check_inline_data(struct inode *inode);
bool f2fs_may_inline_dentry(struct inode *inode);
void f2fs_do_read_inline_data(struct page *page, struct page *ipage);
void f2fs_truncate_inline_inode(struct inode *inode,
						struct page *ipage, u64 from);
int f2fs_read_inline_data(struct inode *inode, struct page *page);
int f2fs_convert_inline_page(struct dnode_of_data *dn, struct page *page);
int f2fs_convert_inline_inode(struct inode *inode);
int f2fs_try_convert_inline_dir(struct inode *dir, struct dentry *dentry);
int f2fs_write_inline_data(struct inode *inode, struct page *page);
int f2fs_recover_inline_data(struct inode *inode, struct page *npage);
struct f2fs_dir_entry *f2fs_find_in_inline_dir(struct inode *dir,
					const struct f2fs_filename *fname,
					struct page **res_page);
int f2fs_make_empty_inline_dir(struct inode *inode, struct inode *parent,
			struct page *ipage);
int f2fs_add_inline_entry(struct inode *dir, const struct f2fs_filename *fname,
			struct inode *inode, nid_t ino, umode_t mode);
void f2fs_delete_inline_entry(struct f2fs_dir_entry *dentry,
				struct page *page, struct inode *dir,
				struct inode *inode);
bool f2fs_empty_inline_dir(struct inode *dir);
int f2fs_read_inline_dir(struct file *file, struct dir_context *ctx,
			struct fscrypt_str *fstr);
int f2fs_inline_data_fiemap(struct inode *inode,
			struct fiemap_extent_info *fieinfo,
			__u64 start, __u64 len);

/*
 * shrinker.c
 */
unsigned long f2fs_shrink_count(struct shrinker *shrink,
			struct shrink_control *sc);
unsigned long f2fs_shrink_scan(struct shrinker *shrink,
			struct shrink_control *sc);
void f2fs_join_shrinker(struct f2fs_sb_info *sbi);
void f2fs_leave_shrinker(struct f2fs_sb_info *sbi);

/*
 * extent_cache.c
 */
struct rb_entry *f2fs_lookup_rb_tree(struct rb_root_cached *root,
				struct rb_entry *cached_re, unsigned int ofs);
struct rb_node **f2fs_lookup_rb_tree_ext(struct f2fs_sb_info *sbi,
				struct rb_root_cached *root,
				struct rb_node **parent,
				unsigned long long key, bool *left_most);
struct rb_node **f2fs_lookup_rb_tree_for_insert(struct f2fs_sb_info *sbi,
				struct rb_root_cached *root,
				struct rb_node **parent,
				unsigned int ofs, bool *leftmost);
struct rb_entry *f2fs_lookup_rb_tree_ret(struct rb_root_cached *root,
		struct rb_entry *cached_re, unsigned int ofs,
		struct rb_entry **prev_entry, struct rb_entry **next_entry,
		struct rb_node ***insert_p, struct rb_node **insert_parent,
		bool force, bool *leftmost);
bool f2fs_check_rb_tree_consistence(struct f2fs_sb_info *sbi,
				struct rb_root_cached *root, bool check_key);
unsigned int f2fs_shrink_extent_tree(struct f2fs_sb_info *sbi, int nr_shrink);
void f2fs_init_extent_tree(struct inode *inode, struct page *ipage);
void f2fs_drop_extent_tree(struct inode *inode);
unsigned int f2fs_destroy_extent_node(struct inode *inode);
void f2fs_destroy_extent_tree(struct inode *inode);
bool f2fs_lookup_extent_cache(struct inode *inode, pgoff_t pgofs,
			struct extent_info *ei);
void f2fs_update_extent_cache(struct dnode_of_data *dn);
void f2fs_update_extent_cache_range(struct dnode_of_data *dn,
			pgoff_t fofs, block_t blkaddr, unsigned int len);
void f2fs_init_extent_cache_info(struct f2fs_sb_info *sbi);
int __init f2fs_create_extent_cache(void);
void f2fs_destroy_extent_cache(void);

/*
 * sysfs.c
 */
#define MIN_RA_MUL	2
#define MAX_RA_MUL	256

int __init f2fs_init_sysfs(void);
void f2fs_exit_sysfs(void);
int f2fs_register_sysfs(struct f2fs_sb_info *sbi);
void f2fs_unregister_sysfs(struct f2fs_sb_info *sbi);

/* verity.c */
extern const struct fsverity_operations f2fs_verityops;

/*
 * crypto support
 */
static inline bool f2fs_encrypted_file(struct inode *inode)
{
	return IS_ENCRYPTED(inode) && S_ISREG(inode->i_mode);
}

static inline void f2fs_set_encrypted_inode(struct inode *inode)
{
#ifdef CONFIG_FS_ENCRYPTION
	file_set_encrypt(inode);
	f2fs_set_inode_flags(inode);
#endif
}

/*
 * Returns true if the reads of the inode's data need to undergo some
 * postprocessing step, like decryption or authenticity verification.
 */
static inline bool f2fs_post_read_required(struct inode *inode)
{
	return f2fs_encrypted_file(inode) || fsverity_active(inode) ||
		f2fs_compressed_file(inode);
}

/*
 * compress.c
 */
#ifdef CONFIG_F2FS_FS_COMPRESSION
bool f2fs_is_compressed_page(struct page *page);
struct page *f2fs_compress_control_page(struct page *page);
int f2fs_prepare_compress_overwrite(struct inode *inode,
			struct page **pagep, pgoff_t index, void **fsdata);
bool f2fs_compress_write_end(struct inode *inode, void *fsdata,
					pgoff_t index, unsigned copied);
int f2fs_truncate_partial_cluster(struct inode *inode, u64 from, bool lock);
void f2fs_compress_write_end_io(struct bio *bio, struct page *page);
bool f2fs_is_compress_backend_ready(struct inode *inode);
int f2fs_init_compress_mempool(void);
void f2fs_destroy_compress_mempool(void);
void f2fs_decompress_cluster(struct decompress_io_ctx *dic);
void f2fs_end_read_compressed_page(struct page *page, bool failed,
							block_t blkaddr);
bool f2fs_cluster_is_empty(struct compress_ctx *cc);
bool f2fs_cluster_can_merge_page(struct compress_ctx *cc, pgoff_t index);
bool f2fs_all_cluster_page_loaded(struct compress_ctx *cc, struct pagevec *pvec,
				int index, int nr_pages);
bool f2fs_sanity_check_cluster(struct dnode_of_data *dn);
void f2fs_compress_ctx_add_page(struct compress_ctx *cc, struct page *page);
int f2fs_write_multi_pages(struct compress_ctx *cc,
						int *submitted,
						struct writeback_control *wbc,
						enum iostat_type io_type);
int f2fs_is_compressed_cluster(struct inode *inode, pgoff_t index);
void f2fs_update_extent_tree_range_compressed(struct inode *inode,
				pgoff_t fofs, block_t blkaddr, unsigned int llen,
				unsigned int c_len);
int f2fs_read_multi_pages(struct compress_ctx *cc, struct bio **bio_ret,
				unsigned nr_pages, sector_t *last_block_in_bio,
				bool is_readahead, bool for_write);
struct decompress_io_ctx *f2fs_alloc_dic(struct compress_ctx *cc);
void f2fs_decompress_end_io(struct decompress_io_ctx *dic, bool failed);
void f2fs_put_page_dic(struct page *page);
unsigned int f2fs_cluster_blocks_are_contiguous(struct dnode_of_data *dn);
int f2fs_init_compress_ctx(struct compress_ctx *cc);
void f2fs_destroy_compress_ctx(struct compress_ctx *cc, bool reuse);
void f2fs_init_compress_info(struct f2fs_sb_info *sbi);
int f2fs_init_compress_inode(struct f2fs_sb_info *sbi);
void f2fs_destroy_compress_inode(struct f2fs_sb_info *sbi);
int f2fs_init_page_array_cache(struct f2fs_sb_info *sbi);
void f2fs_destroy_page_array_cache(struct f2fs_sb_info *sbi);
int __init f2fs_init_compress_cache(void);
void f2fs_destroy_compress_cache(void);
struct address_space *COMPRESS_MAPPING(struct f2fs_sb_info *sbi);
void f2fs_invalidate_compress_page(struct f2fs_sb_info *sbi, block_t blkaddr);
void f2fs_cache_compressed_page(struct f2fs_sb_info *sbi, struct page *page,
						nid_t ino, block_t blkaddr);
bool f2fs_load_compressed_page(struct f2fs_sb_info *sbi, struct page *page,
								block_t blkaddr);
void f2fs_invalidate_compress_pages(struct f2fs_sb_info *sbi, nid_t ino);
#define inc_compr_inode_stat(inode)					\
	do {								\
		struct f2fs_sb_info *sbi = F2FS_I_SB(inode);		\
		sbi->compr_new_inode++;					\
	} while (0)
#define add_compr_block_stat(inode, blocks)				\
	do {								\
		struct f2fs_sb_info *sbi = F2FS_I_SB(inode);		\
		int diff = F2FS_I(inode)->i_cluster_size - blocks;	\
		sbi->compr_written_block += blocks;			\
		sbi->compr_saved_block += diff;				\
	} while (0)
#else
static inline bool f2fs_is_compressed_page(struct page *page) { return false; }
static inline bool f2fs_is_compress_backend_ready(struct inode *inode)
{
	if (!f2fs_compressed_file(inode))
		return true;
	/* not support compression */
	return false;
}
static inline struct page *f2fs_compress_control_page(struct page *page)
{
	WARN_ON_ONCE(1);
	return ERR_PTR(-EINVAL);
}
static inline int f2fs_init_compress_mempool(void) { return 0; }
static inline void f2fs_destroy_compress_mempool(void) { }
static inline void f2fs_decompress_cluster(struct decompress_io_ctx *dic) { }
static inline void f2fs_end_read_compressed_page(struct page *page,
						bool failed, block_t blkaddr)
{
	WARN_ON_ONCE(1);
}
static inline void f2fs_put_page_dic(struct page *page)
{
	WARN_ON_ONCE(1);
}
static inline unsigned int f2fs_cluster_blocks_are_contiguous(struct dnode_of_data *dn) { return 0; }
static inline bool f2fs_sanity_check_cluster(struct dnode_of_data *dn) { return false; }
static inline int f2fs_init_compress_inode(struct f2fs_sb_info *sbi) { return 0; }
static inline void f2fs_destroy_compress_inode(struct f2fs_sb_info *sbi) { }
static inline int f2fs_init_page_array_cache(struct f2fs_sb_info *sbi) { return 0; }
static inline void f2fs_destroy_page_array_cache(struct f2fs_sb_info *sbi) { }
static inline int __init f2fs_init_compress_cache(void) { return 0; }
static inline void f2fs_destroy_compress_cache(void) { }
static inline void f2fs_invalidate_compress_page(struct f2fs_sb_info *sbi,
				block_t blkaddr) { }
static inline void f2fs_cache_compressed_page(struct f2fs_sb_info *sbi,
				struct page *page, nid_t ino, block_t blkaddr) { }
static inline bool f2fs_load_compressed_page(struct f2fs_sb_info *sbi,
				struct page *page, block_t blkaddr) { return false; }
static inline void f2fs_invalidate_compress_pages(struct f2fs_sb_info *sbi,
							nid_t ino) { }
#define inc_compr_inode_stat(inode)		do { } while (0)
static inline void f2fs_update_extent_tree_range_compressed(struct inode *inode,
				pgoff_t fofs, block_t blkaddr, unsigned int llen,
				unsigned int c_len) { }
#endif

static inline void set_compress_context(struct inode *inode)
{
	struct f2fs_sb_info *sbi = F2FS_I_SB(inode);

	F2FS_I(inode)->i_compress_algorithm =
			F2FS_OPTION(sbi).compress_algorithm;
	F2FS_I(inode)->i_log_cluster_size =
			F2FS_OPTION(sbi).compress_log_size;
	F2FS_I(inode)->i_compress_flag =
			F2FS_OPTION(sbi).compress_chksum ?
				1 << COMPRESS_CHKSUM : 0;
	F2FS_I(inode)->i_cluster_size =
			1 << F2FS_I(inode)->i_log_cluster_size;
	if ((F2FS_I(inode)->i_compress_algorithm == COMPRESS_LZ4 ||
		F2FS_I(inode)->i_compress_algorithm == COMPRESS_ZSTD) &&
			F2FS_OPTION(sbi).compress_level)
		F2FS_I(inode)->i_compress_flag |=
				F2FS_OPTION(sbi).compress_level <<
				COMPRESS_LEVEL_OFFSET;
	F2FS_I(inode)->i_flags |= F2FS_COMPR_FL;
	set_inode_flag(inode, FI_COMPRESSED_FILE);
	stat_inc_compr_inode(inode);
	inc_compr_inode_stat(inode);
	f2fs_mark_inode_dirty_sync(inode, true);
}

static inline bool f2fs_disable_compressed_file(struct inode *inode)
{
	struct f2fs_inode_info *fi = F2FS_I(inode);

	if (!f2fs_compressed_file(inode))
		return true;
	if (S_ISREG(inode->i_mode) && F2FS_HAS_BLOCKS(inode))
		return false;

	fi->i_flags &= ~F2FS_COMPR_FL;
	stat_dec_compr_inode(inode);
	clear_inode_flag(inode, FI_COMPRESSED_FILE);
	f2fs_mark_inode_dirty_sync(inode, true);
	return true;
}

#define F2FS_FEATURE_FUNCS(name, flagname) \
static inline int f2fs_sb_has_##name(struct f2fs_sb_info *sbi) \
{ \
	return F2FS_HAS_FEATURE(sbi, F2FS_FEATURE_##flagname); \
}

F2FS_FEATURE_FUNCS(encrypt, ENCRYPT);
F2FS_FEATURE_FUNCS(blkzoned, BLKZONED);
F2FS_FEATURE_FUNCS(extra_attr, EXTRA_ATTR);
F2FS_FEATURE_FUNCS(project_quota, PRJQUOTA);
F2FS_FEATURE_FUNCS(inode_chksum, INODE_CHKSUM);
F2FS_FEATURE_FUNCS(flexible_inline_xattr, FLEXIBLE_INLINE_XATTR);
F2FS_FEATURE_FUNCS(quota_ino, QUOTA_INO);
F2FS_FEATURE_FUNCS(inode_crtime, INODE_CRTIME);
F2FS_FEATURE_FUNCS(lost_found, LOST_FOUND);
F2FS_FEATURE_FUNCS(verity, VERITY);
F2FS_FEATURE_FUNCS(sb_chksum, SB_CHKSUM);
F2FS_FEATURE_FUNCS(casefold, CASEFOLD);
F2FS_FEATURE_FUNCS(compression, COMPRESSION);
F2FS_FEATURE_FUNCS(readonly, RO);

static inline bool f2fs_may_extent_tree(struct inode *inode)
{
	struct f2fs_sb_info *sbi = F2FS_I_SB(inode);

	if (!test_opt(sbi, EXTENT_CACHE) ||
			is_inode_flag_set(inode, FI_NO_EXTENT) ||
			(is_inode_flag_set(inode, FI_COMPRESSED_FILE) &&
			 !f2fs_sb_has_readonly(sbi)))
		return false;

	/*
	 * for recovered files during mount do not create extents
	 * if shrinker is not registered.
	 */
	if (list_empty(&sbi->s_list))
		return false;

	return S_ISREG(inode->i_mode);
}

#ifdef CONFIG_BLK_DEV_ZONED
static inline bool f2fs_blkz_is_seq(struct f2fs_sb_info *sbi, int devi,
				    block_t blkaddr)
{
	unsigned int zno = blkaddr >> sbi->log_blocks_per_blkz;

	return test_bit(zno, FDEV(devi).blkz_seq);
}
#endif

static inline bool f2fs_hw_should_discard(struct f2fs_sb_info *sbi)
{
	return f2fs_sb_has_blkzoned(sbi);
}

static inline bool f2fs_bdev_support_discard(struct block_device *bdev)
{
	return bdev_max_discard_sectors(bdev) || bdev_is_zoned(bdev);
}

static inline bool f2fs_hw_support_discard(struct f2fs_sb_info *sbi)
{
	int i;

	if (!f2fs_is_multi_device(sbi))
		return f2fs_bdev_support_discard(sbi->sb->s_bdev);

	for (i = 0; i < sbi->s_ndevs; i++)
		if (f2fs_bdev_support_discard(FDEV(i).bdev))
			return true;
	return false;
}

static inline bool f2fs_realtime_discard_enable(struct f2fs_sb_info *sbi)
{
	return (test_opt(sbi, DISCARD) && f2fs_hw_support_discard(sbi)) ||
					f2fs_hw_should_discard(sbi);
}

static inline bool f2fs_hw_is_readonly(struct f2fs_sb_info *sbi)
{
	int i;

	if (!f2fs_is_multi_device(sbi))
		return bdev_read_only(sbi->sb->s_bdev);

	for (i = 0; i < sbi->s_ndevs; i++)
		if (bdev_read_only(FDEV(i).bdev))
			return true;
	return false;
}

static inline bool f2fs_lfs_mode(struct f2fs_sb_info *sbi)
{
	return F2FS_OPTION(sbi).fs_mode == FS_MODE_LFS;
}

static inline bool f2fs_may_compress(struct inode *inode)
{
	if (IS_SWAPFILE(inode) || f2fs_is_pinned_file(inode) ||
				f2fs_is_atomic_file(inode))
		return false;
	return S_ISREG(inode->i_mode) || S_ISDIR(inode->i_mode);
}

static inline void f2fs_i_compr_blocks_update(struct inode *inode,
						u64 blocks, bool add)
{
	struct f2fs_inode_info *fi = F2FS_I(inode);
	int diff = fi->i_cluster_size - blocks;

	/* don't update i_compr_blocks if saved blocks were released */
	if (!add && !atomic_read(&fi->i_compr_blocks))
		return;

	if (add) {
		atomic_add(diff, &fi->i_compr_blocks);
		stat_add_compr_blocks(inode, diff);
	} else {
		atomic_sub(diff, &fi->i_compr_blocks);
		stat_sub_compr_blocks(inode, diff);
	}
	f2fs_mark_inode_dirty_sync(inode, true);
}

static inline int block_unaligned_IO(struct inode *inode,
				struct kiocb *iocb, struct iov_iter *iter)
{
	unsigned int i_blkbits = READ_ONCE(inode->i_blkbits);
	unsigned int blocksize_mask = (1 << i_blkbits) - 1;
	loff_t offset = iocb->ki_pos;
	unsigned long align = offset | iov_iter_alignment(iter);

	return align & blocksize_mask;
}

static inline bool f2fs_allow_multi_device_dio(struct f2fs_sb_info *sbi,
								int flag)
{
	if (!f2fs_is_multi_device(sbi))
		return false;
	if (flag != F2FS_GET_BLOCK_DIO)
		return false;
	return sbi->aligned_blksize;
}

static inline bool f2fs_force_buffered_io(struct inode *inode,
				struct kiocb *iocb, struct iov_iter *iter)
{
	struct f2fs_sb_info *sbi = F2FS_I_SB(inode);
	int rw = iov_iter_rw(iter);

	if (!fscrypt_dio_supported(iocb, iter))
		return true;
	if (fsverity_active(inode))
		return true;
	if (f2fs_compressed_file(inode))
		return true;

	/* disallow direct IO if any of devices has unaligned blksize */
	if (f2fs_is_multi_device(sbi) && !sbi->aligned_blksize)
		return true;
	/*
	 * for blkzoned device, fallback direct IO to buffered IO, so
	 * all IOs can be serialized by log-structured write.
	 */
	if (f2fs_sb_has_blkzoned(sbi))
		return true;
	if (f2fs_lfs_mode(sbi) && (rw == WRITE)) {
		if (block_unaligned_IO(inode, iocb, iter))
			return true;
		if (F2FS_IO_ALIGNED(sbi))
			return true;
	}
	if (is_sbi_flag_set(F2FS_I_SB(inode), SBI_CP_DISABLED))
		return true;

	return false;
}

static inline bool f2fs_need_verity(const struct inode *inode, pgoff_t idx)
{
	return fsverity_active(inode) &&
	       idx < DIV_ROUND_UP(inode->i_size, PAGE_SIZE);
}

#ifdef CONFIG_F2FS_FAULT_INJECTION
extern void f2fs_build_fault_attr(struct f2fs_sb_info *sbi, unsigned int rate,
							unsigned int type);
#else
#define f2fs_build_fault_attr(sbi, rate, type)		do { } while (0)
#endif

static inline bool is_journalled_quota(struct f2fs_sb_info *sbi)
{
#ifdef CONFIG_QUOTA
	if (f2fs_sb_has_quota_ino(sbi))
		return true;
	if (F2FS_OPTION(sbi).s_qf_names[USRQUOTA] ||
		F2FS_OPTION(sbi).s_qf_names[GRPQUOTA] ||
		F2FS_OPTION(sbi).s_qf_names[PRJQUOTA])
		return true;
#endif
	return false;
}

static inline bool f2fs_block_unit_discard(struct f2fs_sb_info *sbi)
{
	return F2FS_OPTION(sbi).discard_unit == DISCARD_UNIT_BLOCK;
}

static inline void f2fs_io_schedule_timeout(long timeout)
{
	set_current_state(TASK_UNINTERRUPTIBLE);
	io_schedule_timeout(timeout);
}

<<<<<<< HEAD
=======
static inline void f2fs_handle_page_eio(struct f2fs_sb_info *sbi, pgoff_t ofs,
					enum page_type type)
{
	if (unlikely(f2fs_cp_error(sbi)))
		return;

	if (ofs == sbi->page_eio_ofs[type]) {
		if (sbi->page_eio_cnt[type]++ == MAX_RETRY_PAGE_EIO)
			set_ckpt_flags(sbi, CP_ERROR_FLAG);
	} else {
		sbi->page_eio_ofs[type] = ofs;
		sbi->page_eio_cnt[type] = 0;
	}
}

>>>>>>> 88084a3d
#define EFSBADCRC	EBADMSG		/* Bad CRC detected */
#define EFSCORRUPTED	EUCLEAN		/* Filesystem is corrupted */

#endif /* _LINUX_F2FS_H */<|MERGE_RESOLUTION|>--- conflicted
+++ resolved
@@ -579,13 +579,8 @@
 /* maximum retry quota flush count */
 #define DEFAULT_RETRY_QUOTA_FLUSH_COUNT		8
 
-<<<<<<< HEAD
-/* maximum retry of EIO'ed meta page */
-#define MAX_RETRY_META_PAGE_EIO			100
-=======
 /* maximum retry of EIO'ed page */
 #define MAX_RETRY_PAGE_EIO			100
->>>>>>> 88084a3d
 
 #define F2FS_LINK_MAX	0xffffffff	/* maximum link count per file */
 
@@ -1618,13 +1613,8 @@
 	/* keep migration IO order for LFS mode */
 	struct f2fs_rwsem io_order_lock;
 	mempool_t *write_io_dummy;		/* Dummy pages */
-<<<<<<< HEAD
-	pgoff_t metapage_eio_ofs;		/* EIO page offset */
-	int metapage_eio_cnt;			/* EIO count */
-=======
 	pgoff_t page_eio_ofs[NR_PAGE_TYPE];	/* EIO page offset */
 	int page_eio_cnt[NR_PAGE_TYPE];		/* EIO count */
->>>>>>> 88084a3d
 
 	/* for checkpoint */
 	struct f2fs_checkpoint *ckpt;		/* raw checkpoint pointer */
@@ -3773,11 +3763,7 @@
 				int compr_blocks, bool allow_balance);
 void f2fs_write_failed(struct inode *inode, loff_t to);
 void f2fs_invalidate_folio(struct folio *folio, size_t offset, size_t length);
-<<<<<<< HEAD
-int f2fs_release_page(struct page *page, gfp_t wait);
-=======
 bool f2fs_release_folio(struct folio *folio, gfp_t wait);
->>>>>>> 88084a3d
 #ifdef CONFIG_MIGRATION
 int f2fs_migrate_page(struct address_space *mapping, struct page *newpage,
 			struct page *page, enum migrate_mode mode);
@@ -4532,8 +4518,6 @@
 	io_schedule_timeout(timeout);
 }
 
-<<<<<<< HEAD
-=======
 static inline void f2fs_handle_page_eio(struct f2fs_sb_info *sbi, pgoff_t ofs,
 					enum page_type type)
 {
@@ -4549,7 +4533,6 @@
 	}
 }
 
->>>>>>> 88084a3d
 #define EFSBADCRC	EBADMSG		/* Bad CRC detected */
 #define EFSCORRUPTED	EUCLEAN		/* Filesystem is corrupted */
 
